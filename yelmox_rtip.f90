--- conflicted
+++ resolved
@@ -677,15 +677,8 @@
         write(*,*) "spinup complete."
         write(*,*)
 
-<<<<<<< HEAD
-        ! Write the restart file for the end of the simulation
-        call yelmo_restart_write(yelmo1,file_restart,time=time_bp)
-        call isos_restart_write(isos1,file_isos_restart,time_bp)
-        call bsl_restart_write(bsl, file_bsl_restart, time_bp)
-=======
         ! Write the restart snapshot for the end of the simulation
         call yelmox_restart_write(isos1,yelmo1,time_bp)
->>>>>>> a716d477
 
     case("transient")
         ! Here it is assumed that the model has gone through spinup
@@ -2830,10 +2823,11 @@
 
     end subroutine write_1D_ismip6
 
-    subroutine yelmox_restart_write(isos,ylmo,time,fldr)
+    subroutine yelmox_restart_write(bsl,isos,ylmo,time,fldr)
 
         implicit none
 
+        type(bsl_class),    intent(IN) :: bsl
         type(isos_class),   intent(IN) :: isos
         type(yelmo_class),  intent(IN) :: ylmo
         real(wp),           intent(IN) :: time 
@@ -2844,6 +2838,7 @@
         character(len=32)   :: time_str
         character(len=1024) :: outfldr
 
+        character(len=56), parameter :: file_bsl   = "bsl_restart.nc"
         character(len=56), parameter :: file_isos  = "isos_restart.nc"
         character(len=56), parameter :: file_yelmo = "yelmo_restart.nc"
         
@@ -2860,9 +2855,10 @@
         ! Make directory (use -p to ignore if directory already exists)
         call execute_command_line('mkdir -p "' // trim(outfldr) // '"')
         
+        call bsl_restart_write(bsl, trim(outfldr)//"/"//file_bsl,time)
         call isos_restart_write(isos,trim(outfldr)//"/"//file_isos,time)
         call yelmo_restart_write(ylmo,trim(outfldr)//"/"//file_yelmo,time) 
-
+        
         return
 
     end subroutine yelmox_restart_write
