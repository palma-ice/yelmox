{

    "exe_default" : "yelmox",

    "par_path_as_argument" : true,

    "exe_aliases" :
<<<<<<< HEAD
        {   "yelmox" : "libyelmox/bin/yelmox.x",
            "iso"    : "libyelmox/bin/yelmox_iso.x",
            "hyst"   : "libyelmox/bin/yelmox_hyst.x",
            "rembo"  : "libyelmox/bin/yelmox_rembo.x",
            "ismip6" : "libyelmox/bin/yelmox_ismip6.x",
            "esm"    : "libyelmox/bin/yelmox_esm.x",
	    "rtip"   : "libyelmox/bin/yelmox_rtip.x"
=======
        {   "yelmox"    : "libyelmox/bin/yelmox.x",
            "iso"       : "libyelmox/bin/yelmox_iso.x",
            "hyst"      : "libyelmox/bin/yelmox_hyst.x",
            "rembo"     : "libyelmox/bin/yelmox_rembo.x",
            "ismip6"    : "libyelmox/bin/yelmox_ismip6.x",
            "rtip"      : "libyelmox/bin/yelmox_rtip.x",
            "bipolar"   : "libyelmox/bin/yelmox_bipolar.x"
>>>>>>> eb8d950c
        },

    "grp_aliases" : 
        {
            "bsl" : "barysealevel"
        },

    "par_paths" : 
        {
            "rembo"  : "par/rembo_Greenland.nml"
        },
        
    "files" : ["git_yelmo.txt"], 

    "dir-special" :
    {
        "None" : "target_dir_name"
    },

    "links" : 
        ["input","ice_data","isostasy_data","maps"]

}<|MERGE_RESOLUTION|>--- conflicted
+++ resolved
@@ -5,23 +5,14 @@
     "par_path_as_argument" : true,
 
     "exe_aliases" :
-<<<<<<< HEAD
-        {   "yelmox" : "libyelmox/bin/yelmox.x",
-            "iso"    : "libyelmox/bin/yelmox_iso.x",
-            "hyst"   : "libyelmox/bin/yelmox_hyst.x",
-            "rembo"  : "libyelmox/bin/yelmox_rembo.x",
-            "ismip6" : "libyelmox/bin/yelmox_ismip6.x",
-            "esm"    : "libyelmox/bin/yelmox_esm.x",
-	    "rtip"   : "libyelmox/bin/yelmox_rtip.x"
-=======
         {   "yelmox"    : "libyelmox/bin/yelmox.x",
             "iso"       : "libyelmox/bin/yelmox_iso.x",
             "hyst"      : "libyelmox/bin/yelmox_hyst.x",
             "rembo"     : "libyelmox/bin/yelmox_rembo.x",
             "ismip6"    : "libyelmox/bin/yelmox_ismip6.x",
             "rtip"      : "libyelmox/bin/yelmox_rtip.x",
-            "bipolar"   : "libyelmox/bin/yelmox_bipolar.x"
->>>>>>> eb8d950c
+            "bipolar"   : "libyelmox/bin/yelmox_bipolar.x",
+	    "esm"    : "libyelmox/bin/yelmox_esm.x"
         },
 
     "grp_aliases" : 
