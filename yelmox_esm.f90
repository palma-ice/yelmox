--- conflicted
+++ resolved
@@ -436,9 +436,6 @@
 
                     if (opt%opt_cf .and. &
                         (ts%time_elapsed .ge. opt%cf_time_init .and. ts%time_elapsed .le. opt%cf_time_end) ) then 
-<<<<<<< HEAD
-                        ! Perform cf_ref optimization based on error metric(s) 
-=======
                         ! Perform cf_ref optimization
                     
                         ! Update cb_ref based on error metric(s) 
@@ -458,7 +455,6 @@
                                 dt=ctl%dtt,fill_method=opt%fill_method,fill_dist=opt%sigma_err, &
                                 cb_tgt=yelmo1%dyn%now%cb_tgt)
                         end if
->>>>>>> 4c98cb7b
 
                         call optimize_cb_ref(yelmo1%dyn%now%cb_ref,yelmo1%tpo%now%H_ice, &
                                                     yelmo1%tpo%now%dHidt,yelmo1%bnd%z_bed,yelmo1%bnd%z_sl,yelmo1%dyn%now%ux_s,yelmo1%dyn%now%uy_s, &
