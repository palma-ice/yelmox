--- conflicted
+++ resolved
@@ -605,13 +605,8 @@
 
                 ! ne = northeast
                 call nml_read(filename,group_now,"ne",tf_corr_now)
-<<<<<<< HEAD
                 call apply_value_by_basin(mshlf%now%tf_corr_basin,basins,[tf_corr_now], &
                                                 basin_numbers=[2.0_wp])
-=======
-                call apply_tf_corr_by_basin(mshlf%now%tf_corr_basin,basins,tf_corr_now, &
-                                                basin_numbers=[2.1_wp,2.2_wp,1.4_wp])
->>>>>>> 1d2d9a78
                 
                 ! e = east
                 call nml_read(filename,group_now,"e",tf_corr_now)
@@ -621,14 +616,8 @@
                 
                 ! se = southeast 
                 call nml_read(filename,group_now,"se",tf_corr_now)
-<<<<<<< HEAD
                 call apply_value_by_basin(mshlf%now%tf_corr_basin,basins,[tf_corr_now], &
                                                 basin_numbers=[4.0_wp])
-=======
-                call apply_tf_corr_by_basin(mshlf%now%tf_corr_basin,basins,tf_corr_now, &
-                                                basin_numbers=[3.3_wp,4.1_wp,4.2_wp,4.3_wp])
->>>>>>> 1d2d9a78
-
                 
                 ! w = west
                 call nml_read(filename,group_now,"w",tf_corr_now)
