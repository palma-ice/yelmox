 module smbpal

    use smbpal_precision
    use insolation
    use interp_time 
    use ncio
    use smb_pdd 
    use smb_itm 

    implicit none 

    integer, parameter :: ndays = 360   ! 360-day year
    integer, parameter :: ndays_mon = 30   ! 30 days per month  
        
    type smbpal_param_class
        type(itm_par_class) :: itm
        logical    :: const_insol
        real(prec) :: const_kabp
        character(len=512)  :: insol_fldr 
        character(len=16)   :: abl_method 
        real(prec) :: sigma_snow, sigma_melt, sigma_land
        real(prec) :: sf_a, sf_b, firn_fac  
        real(prec) :: mm_snow, mm_ice 

        real(prec), allocatable :: x(:), y(:)
        real(prec), allocatable :: lats(:,:)           ! Latitude of domain [deg N]
        real(prec) :: rho_sw
        real(prec) :: rho_ice

    end type 

    type smbpal_state_class 
        real(prec), allocatable   :: t2m(:,:)            ! Surface temperature [K]
        real(prec), allocatable   :: pr(:,:), sf(:,:)    ! Precip, snowfall [mm/a or mm/d]
        real(prec), allocatable   :: S(:,:)              ! Insolation [W/m2]
        real(prec), allocatable   :: sigma(:,:)          ! Effective temp. (ie, PDDs) [num. of days]
        real(prec), allocatable   :: PDDs(:,:)           ! Effective temp. (ie, PDDs) [num. of days]
        real(prec), allocatable   :: tsrf(:,:)           ! Effective temp. (ie, PDDs) [num. of days]
        
        ! Prognostic variables
        real(prec), allocatable   :: H_snow(:,:)         ! Snow thickness [mm]
        real(prec), allocatable   :: alb_s(:,:)          ! Surface albedo 
        real(prec), allocatable   :: smbi(:,:), smb(:,:) ! Surface mass balance [mm/a or mm/d]
        real(prec), allocatable   :: melt(:,:), runoff(:,:), refrz(:,:)   ! smb components
        real(prec), allocatable   :: melt_net(:,:)       ! Net surface melt, for calculating surface temp [mm]
    end type 

    type smbpal_class
        type(smbpal_param_class) :: par 
        type(smbpal_state_class) :: now, mon(12), ann
    end type
    
    private
    public :: smbpal_class
    public :: smbpal_init 
    public :: smbpal_update_2temp, smbpal_update_monthly 
    public :: smbpal_update_monthly_equil
    public :: smbpal_end 
    public :: smbpal_write_init, smbpal_write

contains 

    subroutine smbpal_init(smb,filename,x,y,lats)

        implicit none 

        type(smbpal_class) :: smb
        character(len=*), intent(IN)  :: filename  ! Parameter file 
        real(prec) :: x(:), y(:), lats(:,:)

        ! Local variables
        integer :: nx, ny, m  
        real(prec) :: tmp 

        nx = size(x,1)
        ny = size(y,1)

        ! Load smbpal parameters
        call smbpal_par_load(smb%par,filename)

        ! Additionally define dimension info 
        if (allocated(smb%par%x)) deallocate(smb%par%x)
        if (allocated(smb%par%y)) deallocate(smb%par%y)
        if (allocated(smb%par%lats)) deallocate(smb%par%lats)
        allocate(smb%par%x(nx),smb%par%y(ny),smb%par%lats(nx,ny))

        smb%par%x    = x 
        smb%par%y    = y 
        smb%par%lats = lats 

        ! Allocate the smbpal object 
        call smbpal_allocate(smb%now,nx,ny)
        call smbpal_allocate(smb%ann,nx,ny)
    
        do m = 1, 12 
            call smbpal_allocate(smb%mon(m),nx,ny)
        end do 

        ! Initialize the state variables 
        smb%now%H_snow = smb%par%itm%H_snow_max 

        ! Test calculation of insolation to load orbital params 
        tmp = calc_insol_day(180,65.d0,0.d0,fldr=smb%par%insol_fldr)

        return 

    end subroutine smbpal_init

    subroutine smbpal_update_2temp(smb,t2m_ann,t2m_sum,pr_ann,z_srf,H_ice,time_bp,sf_ann, &
                                   file_out,file_out_mon,file_out_day,write_init,calc_mon,write_now)
        ! Generate climate using two points in year (Tsum,Tann)

        implicit none 
        
        type(smbpal_class), intent(INOUT) :: smb
        real(prec), intent(IN) :: t2m_ann(:,:), t2m_sum(:,:)
        real(prec), intent(IN) ::  pr_ann(:,:), z_srf(:,:), H_ice(:,:)
        real(prec), intent(IN) :: time_bp       ! years BP 
        real(prec), intent(IN), optional :: sf_ann(:,:)
        character(len=*), intent(IN), optional :: file_out      ! Annual output
        character(len=*), intent(IN), optional :: file_out_mon  ! Monthly output
        character(len=*), intent(IN), optional :: file_out_day  ! Daily output 
        logical, intent(IN), optional :: write_init, calc_mon, write_now

        ! Local variables
        real(prec), allocatable :: t2m(:,:,:), pr(:,:,:), sf(:,:,:) 
        integer :: day, m
        real(prec) :: dt 

        allocate(t2m(size(t2m_ann,1),size(t2m_ann,2),12))
        allocate( pr(size(t2m_ann,1),size(t2m_ann,2),12))
        allocate( sf(size(t2m_ann,1),size(t2m_ann,2),12))
        
        do m = 1, 12
            ! Determine t2m, pr, sf and S today 
            day = m*30
            t2m(:,:,m) = t2m_ann-(t2m_sum-t2m_ann)*cos(2.0*pi*real(day-15)/real(ndays))
        
            pr(:,:,m)  = pr_ann
            if (present(sf_ann)) then 
                sf(:,:,m) = sf_ann
            else 
                sf(:,:,m) = pr(:,:,m) * calc_snowfrac(t2m(:,:,m),smb%par%sf_a,smb%par%sf_b)
            end if 

        end do  

        ! Call monthly interface
        call smbpal_update_monthly(smb,t2m,pr,z_srf,H_ice,time_bp,sf, &
                        file_out,file_out_mon,file_out_day,write_init,calc_mon,write_now)

        return 

    end subroutine smbpal_update_2temp

    subroutine smbpal_update_monthly_equil(smb,t2m,pr,z_srf,H_ice,time_bp,time_equil,sf)
        ! Generate climate using monthly input data [nx,ny,nmon]
        
        implicit none 
        
        type(smbpal_class), intent(INOUT) :: smb
        real(prec), intent(IN) :: t2m(:,:,:), pr(:,:,:)
        real(prec), intent(IN) ::  z_srf(:,:), H_ice(:,:)
        real(prec), intent(IN) :: time_bp       ! years BP 
        real(prec), intent(IN) :: time_equil    ! years to equilibrate
        real(prec), intent(IN), optional :: sf(:,:,:)

        ! Local variables 
        integer :: n 

        ! Loop over equilibration years to update snowpack thickness 
        do n = 1, int(time_equil) 

            call smbpal_update_monthly(smb,t2m,pr,z_srf,H_ice,time_bp,sf)

        end do 


        return 

    end subroutine smbpal_update_monthly_equil


    subroutine smbpal_update_monthly(smb,t2m,pr,z_srf,H_ice,time_bp,sf, &
                        file_out,file_out_mon,file_out_day,write_init,calc_mon,write_now)
        ! Generate climate using monthly input data [nx,ny,nmon]
        
        implicit none 
        
        type(smbpal_class), intent(INOUT) :: smb
        real(prec),         intent(IN) :: t2m(:,:,:)                ! [K] Monthly temperature fields
        real(prec),         intent(IN) :: pr(:,:,:)                 ! [mm we/d] Monthly precipitation rate fields 
        real(prec),         intent(IN) :: z_srf(:,:)                ! [m] Surface elevation 
        real(prec),         intent(IN) :: H_ice(:,:)                ! [m] Ice thickness 
        real(prec),         intent(IN) :: time_bp                   ! [years BP] Current time (for insolation) 
        real(prec),         intent(IN), optional :: sf(:,:,:)       ! [mm we/d] Monthly snowfall rate fields 
        character(len=*),   intent(IN), optional :: file_out        ! Annual output filename
        character(len=*),   intent(IN), optional :: file_out_mon    ! Monthly output filename
        character(len=*),   intent(IN), optional :: file_out_day    ! Daily output filename 
        logical,            intent(IN), optional :: write_init      ! Flag for whether to initialize writing of output file
        logical,            intent(IN), optional :: calc_mon        ! Flag for whether to calculate monthly averages (itm only)
        logical,            intent(IN), optional :: write_now       ! Flag for whether to write the current time to file

        ! Local variables
        logical :: init_now, write_out_now
        integer :: ndays_daily, k, day, k1   
        integer, allocatable :: daily(:)
        real(prec), allocatable :: t2m_daily(:,:,:), pr_daily(:,:,:)
        real(prec), allocatable :: sf_daily(:,:,:)
        double precision, allocatable :: tmp(:,:,:)
        
        real(prec), allocatable :: tmp4(:,:)
        real(prec), allocatable :: t2m_ann(:,:), pr_ann(:,:), sf_ann(:,:) 
        real(prec), allocatable :: PDDs_ann(:,:) 

        write_out_now = .FALSE. 
        if (present(write_now) .and. present(file_out)) write_out_now = write_now 

        ! Determine whether this is first time running (for output)
        init_now = .FALSE. 
        if (write_out_now .and. present(write_init)) init_now = write_init 

        allocate(tmp4(size(t2m,1),size(t2m,2)))

        if (trim(smb%par%abl_method) .eq. "itm") then 
            ndays_daily = 37
            allocate(daily(ndays_daily))
            allocate(t2m_daily(size(t2m,1),size(t2m,2),ndays_daily))
            allocate(pr_daily(size(t2m,1),size(t2m,2),ndays_daily))
            allocate(sf_daily(size(t2m,1),size(t2m,2),ndays_daily))
            allocate(tmp(size(t2m,1),size(t2m,2),ndays_daily))
            
            ! Define daily days
            do k = 1, ndays_daily-1 
                daily(k) = 1 + (k-1)*(ndays / (ndays_daily-1))
            end do 
            daily(ndays_daily) = ndays 

            ! Generate daily climate from monthly input 
            call convert_monthly_daily_3D(dble(t2m),tmp,days=daily)
            t2m_daily = tmp 
            call convert_monthly_daily_3D(dble(pr),tmp,days=daily)
            pr_daily = tmp 

            if (present(sf)) then 
                call convert_monthly_daily_3D(dble(sf),tmp,days=daily)
                sf_daily = tmp 
                where(sf_daily .lt. 0.0) sf_daily = 0.0 
            else 
                do k = 1, ndays_daily 
                    sf_daily(:,:,k) = pr_daily(:,:,k) * calc_snowfrac(t2m_daily(:,:,k),smb%par%sf_a,smb%par%sf_b)
                end do 
            end if 

                
            ! Call daily subroutine 
            call smbpal_update_itm(smb,daily,t2m_daily,pr_daily,sf_daily,z_srf,H_ice,time_bp, &
                                   file_out_mon,file_out_day,write_init,calc_mon,write_now)
        
        else
            ! jablasco: test llego
            write(*,*) "jablasco: linea 262: smpbal.f90" 
            ! PDD method 

            allocate(t2m_ann(size(t2m,1),size(t2m,2)))
            allocate(pr_ann(size(t2m,1),size(t2m,2)))
            allocate(sf_ann(size(t2m,1),size(t2m,2)))
            allocate(PDDs_ann(size(t2m,1),size(t2m,2)))

            t2m_ann = sum(t2m,dim=3) / 12.0 
            pr_ann  = sum(pr, dim=3) / 12.0 *real(ndays,prec)       ! [mm we/d] => [mm we/a]

            if (present(sf)) then 
                sf_ann  = sum(sf,dim=3) / 12.0 *real(ndays,prec)    ! [mm we/d] => [mm we/a]
            else 
                sf_ann  = pr_ann    ! Should be improved in the future 
            end if 

            ! First calculate PDDs for the whole year (input to pdd)
            PDDs_ann = 0.0 
            do k = 1, 12
                smb%now%t2m  = t2m(:,:,k)

                smb%now%sigma = smb%par%sigma_snow 
                where (z_srf .gt. 0.0 .and. H_ice .eq. 0.0)          smb%now%sigma = smb%par%sigma_land 
                where (H_ice .gt. 0.0 .and. smb%now%t2m .ge. 273.15) smb%now%sigma = smb%par%sigma_melt
                
                call calc_temp_effective(tmp4,smb%now%t2m-273.15,smb%now%sigma)
                PDDs_ann = PDDs_ann + tmp4*30.0

            end do 

            ! Populate the ann object with the now object, then calculate the annual values 
            smb%ann = smb%now 
             
            call smbpal_update_pdd(smb%ann,smb%par,PDDs_ann,z_srf,H_ice,t2m_ann,pr_ann,sf_ann)

            ! Note: annual values are output with units of [mm/a]

        end if 

        write(*,*) "jablasco: ante sde init: l300"
 
        ! Annual I/O 
        if (write_out_now) then
            if (init_now) call smbpal_write_init(smb%par,file_out,z_srf,H_ice)
            call smbpal_write(smb%ann,file_out,time_bp=time_bp,step="ann")

        end if 

        return 

    end subroutine smbpal_update_monthly

    subroutine smbpal_update_itm(smb,days,t2m,pr,sf,z_srf,H_ice,time_bp, &
                                   file_out_mon,file_out_day,write_init,calc_mon,write_now)
        ! Generate smb using daily input of climate [nx,ny,nday]

        implicit none 
        
        type(smbpal_class), intent(INOUT) :: smb
        integer, intent(IN) :: days(:)
        real(prec), intent(IN) :: t2m(:,:,:), pr(:,:,:), sf(:,:,:)
        real(prec), intent(IN) ::  z_srf(:,:), H_ice(:,:)
        real(prec), intent(IN) :: time_bp       ! years BP
        character(len=*), intent(IN), optional :: file_out_mon  ! Monthly output
        character(len=*), intent(IN), optional :: file_out_day  ! Daily output 
        logical, intent(IN), optional :: write_init, calc_mon, write_now

        ! Local variables
        logical :: init_now, calc_monthly, write_out_now   
        integer, parameter :: ndays = 360       ! 360-day year
        integer, parameter :: ndays_mon = 30    ! 30 days per month  
        integer :: day, m, nx, ny, mnow, mday  
        integer :: k1 
        real(prec) :: dt    ! [days]
        real(8) :: insol_time
        
        type(smbpal_param_class) :: par
        type(smbpal_state_class) :: now

        real(prec), allocatable :: tmp(:,:) 

        allocate(tmp(size(t2m,1),size(t2m,2)))

        ! Determine whether this is first time running (for output)
        init_now = .FALSE. 
        if (present(write_init)) init_now = write_init 

        calc_monthly = .FALSE. 
        if (present(calc_mon))     calc_monthly = calc_mon 
        if (present(file_out_mon)) calc_monthly = .TRUE. 

        write_out_now = .FALSE. 
        if (present(write_now)) write_out_now = write_now 
        
        ! Determine year to use for insolation calcs
        insol_time = time_bp
        if (smb%par%const_insol) insol_time = smb%par%const_kabp*1e3
        
<<<<<<< HEAD
        ! Set sigma to snow sigma everywhere for pdd calcs
        smb%now%sigma = smb%par%sigma_snow
        
=======
>>>>>>> c5d21054
        ! Fill in local versions for easier access 
        par = smb%par 
        now = smb%now 
      
        ! jablasco
        ! Set sigma to snow sigma everywhere for pdd calcs
        !smb%now%sigma = par%sigma_snow
        now%sigma = par%sigma_snow

        ! First calculate PDDs for the whole year (input to itm)
        now%PDDs = 0.0 
        do day = 1, ndays, 10
            k1 = idx_today(days,day)
            now%t2m = var_today(days(k1-1),days(k1),t2m(:,:,k1-1),t2m(:,:,k1),day)
            call calc_temp_effective(tmp,now%t2m-273.15,now%sigma)
            now%PDDs = now%PDDs + tmp*10.0
        end do 

        ! Initialize averaging 
        call smbpal_average(smb%ann,now,step="init")

        if (calc_monthly) then 
            do m = 1, 12 
                call smbpal_average(smb%mon(m),now,step="init")
            end do
        end if 

        mnow = 1 
        mday = 0 

        ! Initialize daily output file if needed
        if (write_out_now .and. present(file_out_day)) then
            if (init_now) call smbpal_write_init(par,file_out_day,z_srf,H_ice)
        end if 

        dt = 2.0 

        do day = 1, ndays, int(dt)

            ! Determine t2m, pr, sf and S today 
            k1 = idx_today(days,day)
            now%t2m = var_today(days(k1-1),days(k1),t2m(:,:,k1-1),t2m(:,:,k1),day)
            now%pr  = var_today(days(k1-1),days(k1),pr(:,:,k1-1), pr(:,:,k1),day)
            now%sf  = var_today(days(k1-1),days(k1),sf(:,:,k1-1), sf(:,:,k1),day)
            
            now%S   = calc_insol_day(day,dble(par%lats),insol_time,fldr=par%insol_fldr)

            ! Call mass budget for today [mm/d]
            call calc_snowpack_budget_step(par%itm,dt,par%lats,z_srf,H_ice,now%S,now%t2m,now%PDDs, &
                                           now%pr,now%sf,now%H_snow,now%alb_s,now%smbi, &
                                           now%smb,now%melt,now%runoff,now%refrz,now%melt_net)
        

            ! Get averages 
            call smbpal_average(smb%ann,now,step="step")

            if (calc_monthly) then 
                call smbpal_average(smb%mon(mnow),now,step="step")

                mday = mday + int(dt) 
                if (mday .eq. ndays_mon) then 
                    call smbpal_average(smb%mon(mnow),now,step="end",nt=real(ndays_mon)/dt)
                    mnow = mnow + 1
                    mday = 0 
                end if 
            end if 

            if (write_out_now .and. present(file_out_day)) then 
                ! Write daily output for this year 
                call smbpal_write(now,file_out_day,time_bp=time_bp,step="day",nstep=day)
            end if 
    
        end do 

        ! Finalize annual average 
        call smbpal_average(smb%ann,now,step="end",nt=real(ndays)/dt)

        ! Convert mass quantities [mm/d] => [mm/a] 
        smb%ann%pr       = smb%ann%pr       *real(ndays)
        smb%ann%sf       = smb%ann%sf       *real(ndays)
        smb%ann%melt     = smb%ann%melt     *real(ndays)
        smb%ann%runoff   = smb%ann%runoff   *real(ndays)
        smb%ann%refrz    = smb%ann%refrz    *real(ndays)
        smb%ann%smb      = smb%ann%smb      *real(ndays)
        smb%ann%smbi     = smb%ann%smbi     *real(ndays)
        smb%ann%melt_net = smb%ann%melt_net *real(ndays)

        ! Calculate surface temp 
        smb%ann%tsrf = calc_temp_surf(smb%ann%t2m,H_ice,smb%ann%melt_net,fac=par%firn_fac)

        ! Repopulate global now variable (in case it is needed)
        smb%now = now 

        ! Monthly I/O 
        if (write_out_now .and. calc_monthly .and. present(file_out_mon)) then
            if (init_now) call smbpal_write_init(par,file_out_mon,z_srf,H_ice)
            do m = 1, 12
                call smbpal_write(smb%mon(m),file_out_mon,time_bp=time_bp,step="mon",nstep=m)
            end do 

        end if 

        return 

    end subroutine smbpal_update_itm

    subroutine smbpal_update_pdd(ann,par,PDDs_ann,z_srf,H_ice,t2m_ann,pr_ann,sf_ann)

        implicit none 

        type(smbpal_state_class), intent(INOUT) :: ann
        type(smbpal_param_class), intent(IN)    :: par 
        real(prec),               intent(IN)    :: PDDs_ann(:,:) 
        real(prec),               intent(IN)    :: z_srf(:,:)
        real(prec),               intent(IN)    :: H_ice(:,:)
        real(prec),               intent(IN)    :: t2m_ann(:,:)
        real(prec),               intent(IN)    :: pr_ann(:,:)
        real(prec),               intent(IN)    :: sf_ann(:,:)

        ! Store known annual values
        ann%PDDs = PDDs_ann 
        ann%t2m  = t2m_ann 
        ann%pr   = pr_ann 
        ann%sf   = sf_ann

        write(*,*) "smbpal_update_pdd"
        write(*,*) "sf:  ", minval(ann%sf), maxval(ann%sf)
        write(*,*) "t2m: ", minval(ann%t2m), maxval(ann%t2m)
        
        ! Get ablation, runoff and refreezing [mm/a]
        call calc_ablation_pdd(ann%melt,ann%runoff,ann%refrz,ann%PDDs,ann%sf, &
                                par%mm_snow,par%mm_ice,par%itm%Pmaxfrac)

        ! Get surface mass balance [mm/a]
        ann%smb  = ann%sf - ann%runoff 
        ann%smbi = ann%smb 

        ! Get melt_net for surface temp calculations [mm/a]
        ann%melt_net = ann%refrz 

        ! Calculate surface temp 
        ann%tsrf = calc_temp_surf(ann%t2m,H_ice,ann%melt_net,fac=par%firn_fac)

        ! Define other missing variables 
        ann%alb_s = 0.0 
        
        return 

    end subroutine smbpal_update_pdd

    subroutine smbpal_end(smbpal)

        implicit none 

        type(smbpal_class) :: smbpal 

        ! Deallocate smbpal state object
        call smbpal_deallocate(smbpal%now)
	
        return 

    end subroutine smbpal_end

! "Fix TSURF calculations!!!" 

    subroutine smbpal_par_load(par,filename)

        type(smbpal_param_class)     :: par
        character(len=*), intent(IN) :: filename 

        ! Local variables 
        integer :: file_unit 

        ! Local parameter definitions (identical to object)
        character(len=512) :: insol_fldr 
        logical    :: const_insol
        real(prec) :: const_kabp
        character(len=16)  :: abl_method
        real(prec)         :: sigma_snow, sigma_melt, sigma_land
        real(prec)         :: sf_a, sf_b, firn_fac 
        real(prec)         :: mm_snow, mm_ice 

        namelist /smbpal/ insol_fldr, const_insol, const_kabp, &
            abl_method, sigma_snow, sigma_melt, sigma_land, &
            sf_a, sf_b, firn_fac, mm_snow, mm_ice 
                
        ! Store initial values in local parameter values 
        insol_fldr  = par%insol_fldr
        const_insol = par%const_insol
        const_kabp  = par%const_kabp
        abl_method  = par%abl_method
        sigma_snow  = par%sigma_snow 
        sigma_melt  = par%sigma_melt 
        sigma_land  = par%sigma_land 
        sf_a        = par%sf_a 
        sf_b        = par%sf_b 
        firn_fac    = par%firn_fac 
        mm_snow     = par%mm_snow 
        mm_ice      = par%mm_ice 

        ! Read parameters from input namelist file
        inquire(file=trim(filename),NUMBER=file_unit)
        if (file_unit .gt. 0) then 
            read(file_unit,nml=smbpal)
        else
            open(7,file=trim(filename))
            read(7,nml=smbpal)
            close(7)
        end if 

        ! Store local parameter values in output object
        par%insol_fldr  = insol_fldr 
        par%const_insol = const_insol
        par%const_kabp  = const_kabp
        par%abl_method  = abl_method
        par%sigma_snow  = sigma_snow 
        par%sigma_melt  = sigma_melt 
        par%sigma_land  = sigma_land 
        par%sf_a        = sf_a 
        par%sf_b        = sf_b 
        par%firn_fac    = firn_fac 
        par%mm_snow     = mm_snow 
        par%mm_ice      = mm_ice 

        ! Also load itm parameters
        call itm_par_load(par%itm,filename)

        return

    end subroutine smbpal_par_load

   
    ! =======================================================
    !
    ! smb physics (general)
    !
    ! =======================================================

    elemental function calc_temp_surf(tann,H_ice,melt_net,fac) result(ts)
        ! Surface temperature is equal to the annual mean
        ! near-surface temperature + warming due to 
        ! freezing of superimposed ice - cooling due to melt
        implicit none 

        real(prec), intent(IN) :: tann, H_ice, melt_net, fac 
        real(prec) :: ts 

        ! Adjust temp to account for positive melt_net (refreezing) warms firn
        ts = (tann+fac*max(0.0,melt_net))    

        ! Limit temps to freezing temperature on the ice sheet 
        if (H_ice .gt. 0.0) ts = min(273.15,ts)        

        return 

    end function calc_temp_surf
    
    elemental function calc_snowfrac(t2m,a,b) result(f)
        ! Return the fraction of snow from total precipitation
        ! expected for a given temperature
        
        implicit none 

        real(prec), intent(IN) :: t2m, a, b 
        real(prec)             :: f 

        f = -0.5*tanh(a*(t2m-b))+0.5 

        return 

    end function calc_snowfrac

    ! =======================================================
    !
    ! smbpal I/O
    !
    ! =======================================================

    subroutine smbpal_write_init(par,filename,z_srf,H_ice)

        implicit none 

        type(smbpal_param_class), intent(IN) :: par 
        character(len=*),         intent(IN) :: filename 
        real(prec), intent(IN), optional :: z_srf(:,:), H_ice(:,:) 

        call nc_create(filename)
        call nc_write_dim(filename,"xc",x=par%x)
        call nc_write_dim(filename,"yc",x=par%y)
        call nc_write_dim(filename,"day",  x=1,nx=360,dx=1)
        call nc_write_dim(filename,"month",x=1,nx=12,dx=1)
        call nc_write_dim(filename,"time",x=0.0,units="kiloyears",unlimited=.TRUE.)
        
        ! Write the 2D latitude field to file
        call nc_write(filename,"lat2D",par%lats,dim1="xc",dim2="yc")

        if (present(z_srf)) call nc_write(filename,"z_srf",z_srf,dim1="xc",dim2="yc")
        if (present(H_ice)) call nc_write(filename,"H_ice",H_ice,dim1="xc",dim2="yc")

        return 

    end subroutine smbpal_write_init

    subroutine smbpal_write(now,filename,time_bp,step,nstep)

        implicit none 

        type(smbpal_state_class), intent(IN) :: now 
        character(len=*),         intent(IN) :: filename 
        real(prec),               intent(IN) :: time_bp  
        character(len=*),         intent(IN) :: step  
        integer, intent(IN), optional        :: nstep 

        ! Local variables 
        real(prec) :: ka_bp 
        integer :: ndat, nx, ny, nt   
        real(prec), allocatable :: time(:) 
        character(len=56) :: step_name 

        ka_bp = time_bp * 1e-3 

        if (trim(step) .ne. "ann" .and. trim(step) .ne. "mon" .and. trim(step) .ne. "day") then 
            write(*,*) "smbpal_write:: error: step should be one of: ann, mon or day."
            stop 
        end if 

        nx = size(now%t2m,1)
        ny = size(now%t2m,2)

        ! Determine timestep to be written 
        nt = nc_size(filename,"time")
        allocate(time(nt))
        call nc_read(filename,"time",time)
        
        if (maxval(time) .lt. ka_bp) then 
            ndat = nt+1 
        else 
            ndat = minloc(abs(time-ka_bp),1)
        end if 

        ! Write the variables
        if (trim(step) .eq. "ann") then 
            ! Write the annual mean with time as 3rd dimension 

            ! Update the timestep 
            call nc_write(filename,"time",ka_bp,dim1="time",start=[ndat],count=[1])

            call nc_write(filename,"t2m",now%t2m,dim1="xc",dim2="yc",dim3="time", &
                          start=[1,1,ndat],count=[nx,ny,1],long_name="Near-surface temperature",units="K")
            call nc_write(filename,"S",now%S,dim1="xc",dim2="yc",dim3="time", &
                          start=[1,1,ndat],count=[nx,ny,1],long_name="Solar insolation (TOA)",units="W m**-2")
            call nc_write(filename,"pr",now%pr,dim1="xc",dim2="yc",dim3="time", &
                          start=[1,1,ndat],count=[nx,ny,1],long_name="Precipitation",units="mm d**-1")
            call nc_write(filename,"sf",now%sf,dim1="xc",dim2="yc",dim3="time", &
                          start=[1,1,ndat],count=[nx,ny,1],long_name="Snowfall",units="mm d**-1")
            call nc_write(filename,"PDDs",now%PDDs,dim1="xc",dim2="yc",dim3="time", &
                          start=[1,1,ndat],count=[nx,ny,1],long_name="Positive degree days",units="d K")
            call nc_write(filename,"tsrf",now%tsrf,dim1="xc",dim2="yc",dim3="time", &
                          start=[1,1,ndat],count=[nx,ny,1],long_name="Ice surface temperature",units="K")

            call nc_write(filename,"H_snow",now%H_snow,dim1="xc",dim2="yc",dim3="time", &
                          start=[1,1,ndat],count=[nx,ny,1],long_name="Snowpack thickness",units="mm w.e.")
            call nc_write(filename,"alb_s",now%alb_s,dim1="xc",dim2="yc",dim3="time", &
                          start=[1,1,ndat],count=[nx,ny,1],long_name="Surface albedo",units="1")
            call nc_write(filename,"smbi",now%smbi,dim1="xc",dim2="yc",dim3="time", &
                          start=[1,1,ndat],count=[nx,ny,1],long_name="Surface mass balance (ice)",units="mm d**-1")
            call nc_write(filename,"smb",now%smb,dim1="xc",dim2="yc",dim3="time", &
                          start=[1,1,ndat],count=[nx,ny,1],long_name="Surface mass balance (snow)",units="mm d**-1")
            call nc_write(filename,"melt",now%melt,dim1="xc",dim2="yc",dim3="time", &
                          start=[1,1,ndat],count=[nx,ny,1],long_name="Total melt",units="mm d**-1")
            call nc_write(filename,"runoff",now%runoff,dim1="xc",dim2="yc",dim3="time", &
                          start=[1,1,ndat],count=[nx,ny,1],long_name="Net runoff",units="mm d**-1")
            call nc_write(filename,"refrz",now%refrz,dim1="xc",dim2="yc",dim3="time", &
                          start=[1,1,ndat],count=[nx,ny,1],long_name="Refreezing",units="mm d**-1")
            
        else 
            ! Write the step along the year (mon or day)

            if (.not. present(nstep)) then 
                write(*,*) "smbpal_write:: error: nstep must be given for 'day' or 'mon' writing."
                stop 
            end if 

            step_name = "day" 
            if (trim(step) .eq. "mon") step_name = "month" 

            ! Update the timestep 
            call nc_write(filename,"time",ka_bp,dim1="time",start=[1],count=[1])

            call nc_write(filename,"t2m",now%t2m,dim1="xc",dim2="yc",dim3=trim(step_name), &
                          start=[1,1,nstep],count=[nx,ny,1])
            call nc_write(filename,"S",now%S,dim1="xc",dim2="yc",dim3=trim(step_name), &
                          start=[1,1,nstep],count=[nx,ny,1])

        end if 

        return 

    end subroutine smbpal_write 

    ! =======================================================
    !
    ! smbpal memory / data management
    !
    ! =======================================================

    subroutine smbpal_allocate(now,nx,ny)

        implicit none 

        type(smbpal_state_class) :: now 
        integer :: nx, ny 

        ! Make object is deallocated
        call smbpal_deallocate(now)

        ! Allocate variables
        allocate(now%t2m(nx,ny))
        allocate(now%pr(nx,ny))
        allocate(now%sf(nx,ny))
        allocate(now%S(nx,ny))
        allocate(now%sigma(nx,ny))
        allocate(now%PDDs(nx,ny))
        allocate(now%tsrf(nx,ny))
        allocate(now%H_snow(nx,ny))
        allocate(now%alb_s(nx,ny))
        allocate(now%smbi(nx,ny))
        allocate(now%smb(nx,ny))
        allocate(now%melt(nx,ny))
        allocate(now%runoff(nx,ny))
        allocate(now%refrz(nx,ny))

        allocate(now%melt_net(nx,ny))

        return

    end subroutine smbpal_allocate

    subroutine smbpal_deallocate(now)

        implicit none 

        type(smbpal_state_class) :: now 

        ! Allocate state objects
        if (allocated(now%t2m))      deallocate(now%t2m)
        if (allocated(now%pr))       deallocate(now%pr)
        if (allocated(now%sf))       deallocate(now%sf)
        if (allocated(now%S))        deallocate(now%S)
        if (allocated(now%sigma))    deallocate(now%sigma)
        if (allocated(now%PDDs))     deallocate(now%PDDs)
        if (allocated(now%tsrf))     deallocate(now%tsrf)
        if (allocated(now%H_snow))   deallocate(now%H_snow)
        if (allocated(now%alb_s))    deallocate(now%alb_s)
        if (allocated(now%smbi))     deallocate(now%smbi)
        if (allocated(now%smb))      deallocate(now%smb)
        if (allocated(now%melt))     deallocate(now%melt)
        if (allocated(now%runoff))   deallocate(now%runoff)
        if (allocated(now%refrz))    deallocate(now%refrz)
        
        if (allocated(now%melt_net))   deallocate(now%melt_net)
        
        return

    end subroutine smbpal_deallocate

    subroutine smbpal_average(ave,now,step,nt)
        implicit none 

        type(smbpal_state_class), intent(INOUT) :: ave
        type(smbpal_state_class), intent(IN)    :: now 
        character(len=*)  :: step
        real(prec), optional :: nt 
        
        call field_average(ave%t2m,    now%t2m,    step,nt)
        call field_average(ave%pr,     now%pr,     step,nt)
        call field_average(ave%sf,     now%sf,     step,nt)
        call field_average(ave%S,      now%S,      step,nt)
        
        call field_average(ave%H_snow, now%H_snow, step,nt)
        call field_average(ave%alb_s,  now%alb_s,  step,nt)
        call field_average(ave%smbi,   now%smbi,   step,nt)
        call field_average(ave%smb,    now%smb,    step,nt)
        call field_average(ave%melt,   now%melt,   step,nt)
        call field_average(ave%runoff, now%runoff, step,nt)
        call field_average(ave%refrz,  now%refrz,  step,nt)
        
        call field_average(ave%melt_net,now%melt_net,step,nt)
        
        ! Annual values, averaged for completeness 
        call field_average(ave%sigma,  now%sigma,  step,nt)
        call field_average(ave%PDDs,   now%PDDs,   step,nt)
        call field_average(ave%tsrf,   now%tsrf,   step,nt)
        
        return

    end subroutine smbpal_average

    subroutine field_average(ave,now,step,nt)
        ! Generic routine to average a field through time 

        implicit none 
        real(prec), intent(INOUT)    :: ave(:,:)
        real(prec), intent(IN)       :: now(:,:)
        character(len=*), intent(IN) :: step
        real(prec), intent(IN), optional :: nt 

        if (trim(step) .eq. "init") then
            ! Initialize field to zero  
            ave = 0.0 
        else if (trim(step) .eq. "step") then 
            ! Sum intermediate steps
            ave = ave + now 
        else if (trim(step) .eq. "end") then
            if (.not.  present(nt)) then 
                write(*,*) "Averaging step total not provided."
                stop 
            end if 
            ! Divide by total steps
            ave = ave / nt 
        else
            write(*,*) "Step not recognized: ",trim(step)
            stop 
        end if 

        return 

    end subroutine field_average 

    function idx_today(days,day) result(idx)

        implicit none 

        integer :: days(:), day
        integer :: idx 

        ! Determine the index of today 
        do idx = 2, size(days)
            if (days(idx) .ge. day) exit
        end do 

        return 

    end function idx_today 
   
    elemental function var_today(x0,x1,y0,y1,x) result(y)
        ! Interpolate y0 and y1 to y (can be fields) assuming that 
        ! x lies within x0 and x1
        implicit none 
        integer, intent(IN) :: x0, x1, x
        real(prec), intent(IN) :: y0, y1
        real(prec) :: y 
        real(prec) :: alpha 

        alpha = dble(x - x0) / dble(x1 - x0)
        y     = y0 + alpha*(y1-y0)

        return 

    end function var_today

end module smbpal

<|MERGE_RESOLUTION|>--- conflicted
+++ resolved
@@ -358,12 +358,12 @@
         insol_time = time_bp
         if (smb%par%const_insol) insol_time = smb%par%const_kabp*1e3
         
-<<<<<<< HEAD
+! HEAD
         ! Set sigma to snow sigma everywhere for pdd calcs
-        smb%now%sigma = smb%par%sigma_snow
-        
-=======
->>>>>>> c5d21054
+     !   smb%now%sigma = smb%par%sigma_snow
+        
+!END HEAD
+
         ! Fill in local versions for easier access 
         par = smb%par 
         now = smb%now 
