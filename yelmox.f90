--- conflicted
+++ resolved
@@ -573,11 +573,11 @@
     call yelmo_write_init(yelmo1,file2D,time_init=time,units="years") 
     call yelmo_write_reg_init(yelmo1,file1D,time_init=time,units="years",mask=yelmo1%bnd%ice_allowed)
     
-<<<<<<< HEAD
+ !HEAD
 !    call yelmo_write_init(yelmo1,file2D_small,time_init=time,units="years") 
-=======
-    !call yelmo_write_init(yelmo1,file2D_small,time_init=time,units="years") 
->>>>>>> c5d21054
+
+ !END HEAD
+
     
     if (reg1%write) then 
         call yelmo_write_reg_init(yelmo1,reg1%fnm,time_init=time,units="years",mask=reg1%mask)
@@ -761,10 +761,7 @@
             call write_step_2D_combined(yelmo1,isos1,snp1,mshlf1,smbpal1,file2D,time=time)
         end if
 
-<<<<<<< HEAD
-=======
         ! jablasco: no sm plot
->>>>>>> c5d21054
         !if (mod(nint(time*100),nint(ctl%dt2D_small_out*100))==0) then
         !        call yelmo_write_step(yelmo1,file2D_small,time)
         !    end if
@@ -893,11 +890,11 @@
         call nc_write(filename,"taub",ylmo%dyn%now%taub,units="Pa",long_name="Basal stress", &
                        dim1="xc",dim2="yc",dim3="time",start=[1,1,n],ncid=ncid)
 
-<<<<<<< HEAD
+! HEAD
         ! Strain-rate and stress tensors 
-=======
+
         ! Strain-rate and stress tensors (jablasco) 
->>>>>>> 6bf2ff744fee06e0338a366beb14e9fb2e6252cb
+!END HEAD
         if (.FALSE.) then
 
             call nc_write(filename,"de",ylmo%mat%now%strn%de,units="a^-1",long_name="Effective strain rate", &
@@ -942,19 +939,15 @@
         !call nc_write(filename,"T_ice",ylmo%thrm%now%T_ice,units="K",long_name="Ice temperature", &
         !             dim1="xc",dim2="yc",dim3="zeta",dim4="time",start=[1,1,1,n],ncid=ncid)
         
-<<<<<<< HEAD
 !        call nc_write(filename,"T_prime",ylmo%thrm%now%T_ice-ylmo%thrm%now%T_pmp,units="deg C",long_name="Homologous ice temperature", &
 !                     dim1="xc",dim2="yc",dim3="zeta",dim4="time",start=[1,1,1,n],ncid=ncid)
-=======
         !call nc_write(filename,"T_prime",ylmo%thrm%now%T_ice-ylmo%thrm%now%T_pmp,units="deg C",long_name="Homologous ice temperature", &
         !             dim1="xc",dim2="yc",dim3="zeta",dim4="time",start=[1,1,1,n],ncid=ncid)
->>>>>>> c5d21054
         call nc_write(filename,"f_pmp",ylmo%thrm%now%f_pmp,units="1",long_name="Fraction of grid point at pmp", &
                       dim1="xc",dim2="yc",dim3="time",start=[1,1,n],ncid=ncid)
 !        call nc_write(filename,"T_prime_b",ylmo%thrm%now%T_prime_b,units="deg C",long_name="Homologous basal ice temperature", &
 !                      dim1="xc",dim2="yc",dim3="time",start=[1,1,n],ncid=ncid)
 
-<<<<<<< HEAD
 !        call nc_write(filename,"uz",ylmo%dyn%now%uz,units="m/a",long_name="Vertical velocity (z)", &
 !                       dim1="xc",dim2="yc",dim3="zeta_ac",dim4="time",start=[1,1,1,n],ncid=ncid)
         
@@ -963,7 +956,7 @@
         
 !        call nc_write(filename,"T_rock",ylmo%thrm%now%T_rock,units="K",long_name="Bedrock temperature", &
 !                      dim1="xc",dim2="yc",dim3="zeta_rock",dim4="time",start=[1,1,1,n],ncid=ncid)
-=======
+
         !call nc_write(filename,"uz",ylmo%dyn%now%uz,units="m/a",long_name="Vertical velocity (z)", &
         !               dim1="xc",dim2="yc",dim3="zeta_ac",dim4="time",start=[1,1,1,n],ncid=ncid)
         
@@ -972,22 +965,21 @@
         
         !call nc_write(filename,"T_rock",ylmo%thrm%now%T_rock,units="K",long_name="Bedrock temperature", &
         !              dim1="xc",dim2="yc",dim3="zeta_rock",dim4="time",start=[1,1,1,n],ncid=ncid)
->>>>>>> c5d21054
         
  !       call nc_write(filename,"Q_rock",ylmo%thrm%now%Q_rock,units="mW m-2",long_name="Bedrock surface heat flux", &
  !                     dim1="xc",dim2="yc",dim3="time",start=[1,1,n],ncid=ncid)
         
-<<<<<<< HEAD
+
 !        call nc_write(filename,"Q_ice_b",ylmo%thrm%now%Q_ice_b,units="mW m-2",long_name="Basal ice heat flux", &
 !                      dim1="xc",dim2="yc",dim3="time",start=[1,1,n],ncid=ncid)
         call nc_write(filename,"Q_strn",ylmo%thrm%now%Q_strn/(rho_ice*ylmo%thrm%now%cp),units="K a-1",long_name="Strain heating", &
                       dim1="xc",dim2="yc",dim3="zeta",dim4="time",start=[1,1,1,n],ncid=ncid)
-=======
+
         call nc_write(filename,"Q_ice_b",ylmo%thrm%now%Q_ice_b,units="mW m-2",long_name="Basal ice heat flux", &
                       dim1="xc",dim2="yc",dim3="time",start=[1,1,n],ncid=ncid)
         !call nc_write(filename,"Q_strn",ylmo%thrm%now%Q_strn/(rho_ice*ylmo%thrm%now%cp),units="K a-1",long_name="Strain heating", &
         !              dim1="xc",dim2="yc",dim3="zeta",dim4="time",start=[1,1,1,n],ncid=ncid)
->>>>>>> c5d21054
+
 
         call nc_write(filename,"Q_b",ylmo%thrm%now%Q_b,units="mW m-2",long_name="Basal frictional heating", &
                       dim1="xc",dim2="yc",dim3="time",start=[1,1,n],ncid=ncid)
@@ -1077,15 +1069,14 @@
                           dim1="xc",dim2="yc",dim3="time",start=[1,1,n],ncid=ncid)
             call nc_write(filename,"tf_corr",mshlf%now%tf_corr,units="K",long_name="Shelf thermal forcing applied correction factor", &
                           dim1="xc",dim2="yc",dim3="time",start=[1,1,n],ncid=ncid)
-<<<<<<< HEAD
+
             call nc_write(filename,"tf_corr_basin",mshlf%now%tf_corr_basin,units="K",long_name="Shelf thermal forcing basin-wide correction factor", &
                       dim1="xc",dim2="yc",dim3="time",start=[1,1,n],ncid=ncid)
             call nc_write(filename,"slope_base",mshlf%now%slope_base,units="",long_name="Shelf-base slope", &
                           dim1="xc",dim2="yc",dim3="time",start=[1,1,n],ncid=ncid)
-=======
+
             !call nc_write(filename,"slope_base",mshlf%now%slope_base,units="",long_name="Shelf-base slope", &
             !              dim1="xc",dim2="yc",dim3="time",start=[1,1,n],ncid=ncid)
->>>>>>> c5d21054
 
         end if 
 
