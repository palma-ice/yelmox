

program yelmox

    use ncio 
    use yelmo 
    use yelmo_tools, only : smooth_gauss_2D
    use ice_optimization

    ! External libraries
    use sealevel 
    use isostasy  
     
    use snapclim
    use marine_shelf 
    use smbpal   
    use sediments 
    use geothermal
    
    implicit none 

    type(yelmo_class)      :: yelmo1 
    
    type(sealevel_class)   :: sealev 
    type(snapclim_class)   :: snp1 
    type(marshelf_class)   :: mshlf1 
    type(smbpal_class)     :: smbpal1  
    type(sediments_class)  :: sed1 
    type(geothermal_class) :: gthrm1
    type(isos_class)       :: isos1
    
    character(len=256) :: outfldr, file1D, file2D, file_restart, domain
    character(len=512) :: path_par, path_const
    character(len=512) :: path_lgm  
    real(prec) :: time, time_bp 
    integer    :: n

    real(4) :: conv_km3_Gt, var 
    real(4) :: dTa 

    real(8) :: cpu_start_time, cpu_end_time, cpu_dtime  
    
    ! Define whether to write some additional 1D files from Yelmo 
    logical :: reg1_write 
    real(prec) :: reg1_val
    character(len=56)  :: reg1_nm 
    character(len=512) :: reg1_fnm
    logical, allocatable :: reg1_mask(:,:) 

<<<<<<< HEAD
    real(wp), parameter :: time_lgm = -19050.0_wp  ! [yr CE] == 21 kyr ago 

    real(wp), parameter :: tf_corr_test = 0.0       ! [degC]
=======
    logical :: reg2_write
    real(prec) :: reg2_val
    character(len=56)  :: reg2_nm
    character(len=512) :: reg2_fnm
    logical, allocatable :: reg2_mask(:,:)

    logical :: reg3_write
    real(prec) :: reg3_val
    character(len=56)  :: reg3_nm
    character(len=512) :: reg3_fnm
    logical, allocatable :: reg3_mask(:,:)
>>>>>>> 9edfecef

    type ctrl_params
        character(len=56) :: run_step
        real(wp) :: time_init
        real(wp) :: time_end
        real(wp) :: time_equil      ! Only for spinup
        real(wp) :: time_const      ! Only for spinup
        real(wp) :: time_lgm_step 
        real(wp) :: dtt
        real(wp) :: dt1D_out
        real(wp) :: dt2D_out
        real(wp) :: dt_restart

        logical  :: transient_clim
        logical  :: use_lgm_step
        logical  :: with_ice_sheet 
        logical  :: optimize
    end type 

    type opt_params
        real(wp) :: cf_init
        real(wp) :: cf_min
        real(wp) :: cf_max 
        real(wp) :: tau_c 
        real(wp) :: H0
        real(wp) :: sigma_err 
        real(wp) :: sigma_vel 

        real(wp) :: rel_tau 
        real(wp) :: rel_tau1 
        real(wp) :: rel_tau2
        real(wp) :: rel_time1
        real(wp) :: rel_time2
        real(wp) :: rel_m

        real(wp) :: H_grnd_lim
        real(wp) :: tau_m 
        real(wp) :: m_temp
        real(wp) :: tf_min 
        real(wp) :: tf_max
         
    end type 

    type(ctrl_params)   :: ctl
    type(opt_params)    :: opt  

    ! Internal parameters
    logical  :: running_laurentide
    logical  :: laurentide_init_const_H 
    real(wp) :: laurentide_time_equil 

    ! Set optimize to False by default, unless it is loaded later 
    ctl%optimize = .FALSE. 

    ! Start timing 
    call yelmo_cpu_time(cpu_start_time)
    
    ! Determine the parameter file from the command line 
    call yelmo_load_command_line_args(path_par)

    ! Timing and other parameters 
    call nml_read(path_par,"ctrl","time_init",      ctl%time_init)          ! [yr] Starting time
    call nml_read(path_par,"ctrl","time_end",       ctl%time_end)           ! [yr] Ending time
    call nml_read(path_par,"ctrl","time_equil",     ctl%time_equil)         ! [yr] Years to equilibrate first
    call nml_read(path_par,"ctrl","time_const",     ctl%time_const) 
    call nml_read(path_par,"ctrl","time_lgm_step",  ctl%time_lgm_step) 
    call nml_read(path_par,"ctrl","dtt",            ctl%dtt)                ! [yr] Main loop time step 
    call nml_read(path_par,"ctrl","dt1D_out",       ctl%dt1D_out)           ! [yr] Frequency of 1D output 
    call nml_read(path_par,"ctrl","dt2D_out",       ctl%dt2D_out)           ! [yr] Frequency of 2D output 
    call nml_read(path_par,"ctrl","dt_restart",     ctl%dt_restart)
    call nml_read(path_par,"ctrl","transient_clim", ctl%transient_clim)     ! Calculate transient climate? 
    call nml_read(path_par,"ctrl","use_lgm_step",   ctl%use_lgm_step)       ! Use lgm_step?
    call nml_read(path_par,"ctrl","with_ice_sheet", ctl%with_ice_sheet)     ! Include an active ice sheet 
    call nml_read(path_par,"ctrl","optimize",       ctl%optimize)           ! Optimize basal friction cf_ref field

    ! Consistency checks ===

    ! transient_clim overrides use_lgm_step 
    if (ctl%transient_clim) ctl%use_lgm_step = .FALSE. 

    ! lgm step should only come after time_equil is finished...
    if (ctl%time_lgm_step .lt. ctl%time_equil) then 
        write(5,*) ""
        write(5,*) "yelmox:: time_lgm_step must be greater than time_equil."
        write(5,*) "Try again."
        stop "Program stopped."
    end if 

    if (ctl%optimize) then 
        ! Load optimization parameters 

        call nml_read(path_par,"opt_L21","cf_init",     opt%cf_init)
        call nml_read(path_par,"opt_L21","cf_min",      opt%cf_min)
        call nml_read(path_par,"opt_L21","cf_max",      opt%cf_max)
        call nml_read(path_par,"opt_L21","tau_c",       opt%tau_c)
        call nml_read(path_par,"opt_L21","H0",          opt%H0)
        call nml_read(path_par,"opt_L21","sigma_err",   opt%sigma_err)   
        call nml_read(path_par,"opt_L21","sigma_vel",   opt%sigma_vel)   
        
        call nml_read(path_par,"opt_L21","rel_tau1",    opt%rel_tau1)   
        call nml_read(path_par,"opt_L21","rel_tau2",    opt%rel_tau2)  
        call nml_read(path_par,"opt_L21","rel_time1",   opt%rel_time1)    
        call nml_read(path_par,"opt_L21","rel_time2",   opt%rel_time2) 
        call nml_read(path_par,"opt_L21","rel_m",       opt%rel_m)

        call nml_read(path_par,"opt_L21","H_grnd_lim",  opt%H_grnd_lim)
        call nml_read(path_par,"opt_L21","tau_m",       opt%tau_m)
        call nml_read(path_par,"opt_L21","m_temp",      opt%m_temp)
        call nml_read(path_par,"opt_L21","tf_min",      opt%tf_min)
        call nml_read(path_par,"opt_L21","tf_max",      opt%tf_max)

    end if 

    ! Set initial time 
    time    = ctl%time_init 
    time_bp = time - 1950.0_wp 

    ! Assume program is running from the output folder
    outfldr = "./"

    ! Define input and output locations 
    path_const   = trim(outfldr)//"yelmo_const_Earth.nml"
    file1D       = trim(outfldr)//"yelmo1D.nc"
    file2D       = trim(outfldr)//"yelmo2D.nc"
    file_restart = trim(outfldr)//"yelmo_restart.nc"          

    ! Options for writing a specific region ====================

    reg1_write = .TRUE. 
    reg1_val   = 3.0     ! 3.0 = APIS
    reg1_nm    = "APIS"
    reg1_fnm   = trim(outfldr)//"yelmo1D_"//trim(reg1_nm)//".nc"

    reg2_write = .TRUE. 
    reg2_val   = 4.0     ! 4.0 = WAIS
    reg2_nm    = "WAIS"
    reg2_fnm   = trim(outfldr)//"yelmo1D_"//trim(reg2_nm)//".nc"

    reg3_write = .TRUE. 
    reg3_val   = 5.0     ! 5.0 = EAIS
    reg3_nm    = "EAIS"
    reg3_fnm   = trim(outfldr)//"yelmo1D_"//trim(reg3_nm)//".nc"

    !  =========================================================

    ! Print summary of run settings 
    write(*,*)
    write(*,*) "transient_clim: ",  ctl%transient_clim
    write(*,*) "use_lgm_step: ",    ctl%use_lgm_step
    write(*,*) "with_ice_sheet: ",  ctl%with_ice_sheet
    write(*,*) "optimize:       ",  ctl%optimize
    write(*,*)
    write(*,*) "time_init:  ",      ctl%time_init 
    write(*,*) "time_end:   ",      ctl%time_end 
    write(*,*) "dtt:        ",      ctl%dtt 
    write(*,*) "dt1D_out:   ",      ctl%dt1D_out 
    write(*,*) "dt2D_out:   ",      ctl%dt2D_out 
    write(*,*) "dt_restart: ",      ctl%dt_restart 
    write(*,*) 
    
    if (.not. ctl%transient_clim) then 
        write(*,*) "time_equil: ",    ctl%time_equil 
        write(*,*) "time_const: ",    ctl%time_const 

        if (ctl%use_lgm_step) then 
            write(*,*) "time_lgm_step: ", ctl%time_lgm_step 
        end if 

        ! Set time before present == to constant climate time 
        time_bp = ctl%time_const - 1950.0_wp

    end if 

    write(*,*) "time    = ", time 
    write(*,*) "time_bp = ", time_bp 
    write(*,*) 
    

    ! === Initialize ice sheet model =====

    ! General initialization of yelmo constants (used globally)
    call yelmo_global_init(path_const)

    ! Initialize data objects and load initial topography
    call yelmo_init(yelmo1,filename=path_par,grid_def="file",time=time)

    if (reg1_write) then 
        ! If writing a region, define a mask for it here to use later 
        allocate(reg1_mask(yelmo1%grd%nx,yelmo1%grd%ny))
        reg1_mask = .FALSE. 
        where(abs(yelmo1%bnd%regions - reg1_val) .lt. 1e-3) reg1_mask = .TRUE. 
    end if

    if (reg2_write) then
        ! If writing a region, define a mask for it here to use later
        allocate(reg2_mask(yelmo1%grd%nx,yelmo1%grd%ny))
        reg2_mask = .FALSE.
        where(abs(yelmo1%bnd%regions - reg2_val) .lt. 1e-3) reg2_mask = .TRUE.
    end if 
    
    if (reg3_write) then
        ! If writing a region, define a mask for it here to use later
        allocate(reg3_mask(yelmo1%grd%nx,yelmo1%grd%ny))
        reg3_mask = .FALSE.
        where(abs(yelmo1%bnd%regions - reg3_val) .lt. 1e-3) reg3_mask = .TRUE.
    end if

    ! === Initialize external models (forcing for ice sheet) ======

    ! Store domain name as a shortcut 
    domain = yelmo1%par%domain 


    if (trim(yelmo1%par%domain) .eq. "Laurentide") then 
        ! Set local Laurentide parameters 

        ctl%use_lgm_step        = .FALSE.

        running_laurentide      = .TRUE. 
        laurentide_init_const_H = .FALSE.

        if (laurentide_init_const_H) then 
            ! Make sure relaxation spinup is short, but transient spinup
            ! with modified positive smb over North America is reasonably long.

            ctl%time_equil        = 10.0 
            laurentide_time_equil = 5e3 

        else 
            ! When starting from ice-6g, positive smb spinup is not necessary.
            ! however ctl%time_equil should not be changed, as it may be useful
            ! for spinning up thermodynamics.

            laurentide_time_equil = 0.0 

        end if 

    else
        ! This is not the Laurentide domain, so disable switch 

        running_laurentide = .FALSE. 

    end if 

    ! Initialize global sea level model (bnd%z_sl)
    call sealevel_init(sealev,path_par)

    ! Initialize bedrock model 
    call isos_init(isos1,path_par,yelmo1%grd%nx,yelmo1%grd%ny,yelmo1%grd%dx)

    ! Initialize "climate" model (climate and ocean forcing)
    call snapclim_init(snp1,path_par,domain,yelmo1%par%grid_name,yelmo1%grd%nx,yelmo1%grd%ny)
    
    ! Initialize surface mass balance model (bnd%smb, bnd%T_srf)
    call smbpal_init(smbpal1,path_par,x=yelmo1%grd%xc,y=yelmo1%grd%yc,lats=yelmo1%grd%lat)
    
    ! Initialize marine melt model (bnd%bmb_shlf)
    call marshelf_init(mshlf1,path_par,"marine_shelf",yelmo1%grd%nx,yelmo1%grd%ny,domain,yelmo1%par%grid_name,yelmo1%bnd%regions,yelmo1%bnd%basins)
<<<<<<< HEAD

=======
   
    ! Initialize PICO model
    ! pico,filename,nx,ny,domain,grid_name,regions
    ! call pico_init(pico1,path_par,yelmo1%grd%nx,yelmo1%grd%ny,domain,yelmo1%par%grid_name,yelmo1%bnd%regions)
 
>>>>>>> 9edfecef
    ! Load other constant boundary variables (bnd%H_sed, bnd%Q_geo)
    call sediments_init(sed1,path_par,yelmo1%grd%nx,yelmo1%grd%ny,domain,yelmo1%par%grid_name)
    call geothermal_init(gthrm1,path_par,yelmo1%grd%nx,yelmo1%grd%ny,domain,yelmo1%par%grid_name)
    ! === Update initial boundary conditions for current time and yelmo state =====
    ! ybound: z_bed, z_sl, H_sed, smb, T_srf, bmb_shlf , Q_geo

    ! Initialize isostasy using present-day topography 
    ! values to calibrate the reference rebound
    call isos_init_state(isos1,z_bed=yelmo1%bnd%z_bed,z_bed_ref=yelmo1%bnd%z_bed_ref, &                !mmr
                           H_ice_ref=yelmo1%bnd%H_ice_ref,z_sl=yelmo1%bnd%z_sl*0.0,time=time)    !mmr


    call sealevel_update(sealev,year_bp=time_bp)
    yelmo1%bnd%z_sl  = sealev%z_sl 
    yelmo1%bnd%H_sed = sed1%now%H 

    ! Update snapclim
    call snapclim_update(snp1,z_srf=yelmo1%tpo%now%z_srf,time=time_bp,domain=domain)

    ! Equilibrate snowpack for itm
    if (trim(smbpal1%par%abl_method) .eq. "itm") then 
        call smbpal_update_monthly_equil(smbpal1,snp1%now%tas,snp1%now%pr, &
                               yelmo1%tpo%now%z_srf,yelmo1%tpo%now%H_ice,time_bp,time_equil=100.0)
    end if 

! Testing related to present-day surface mass balance
!     snp1%now%tas = snp1%now%tas + 0.0 
!     snp1%now%pr  = snp1%now%pr*exp(0.05*(0.0))

!     call smbpal_update_monthly(smbpal1,snp1%now%tas,snp1%now%pr, &
!                                yelmo1%tpo%now%z_srf,yelmo1%tpo%now%H_ice,time, &
!                                file_out=trim(outfldr)//"smbpal.nc",write_now=.TRUE.,write_init=.TRUE.) 

!     stop 
    call smbpal_update_monthly(smbpal1,snp1%now%tas,snp1%now%pr, &
                               yelmo1%tpo%now%z_srf,yelmo1%tpo%now%H_ice,time_bp) 
    yelmo1%bnd%smb   = smbpal1%ann%smb*conv_we_ie*1e-3    ! [mm we/a] => [m ie/a]
    yelmo1%bnd%T_srf = smbpal1%ann%tsrf 

!     yelmo1%bnd%smb   = yelmo1%dta%pd%smb
!     yelmo1%bnd%T_srf = yelmo1%dta%pd%t2m
    

    ! ajr: test tf_corr 
    mshlf1%now%tf_corr = tf_corr_test

    call marshelf_update_shelf(mshlf1,yelmo1%tpo%now%H_ice,yelmo1%bnd%z_bed,yelmo1%tpo%now%f_grnd, &
                        yelmo1%bnd%basins,yelmo1%bnd%z_sl,yelmo1%grd%dx,snp1%now%depth, &
                        snp1%now%to_ann,snp1%now%so_ann,dto_ann=snp1%now%to_ann-snp1%clim0%to_ann)

    call marshelf_update(mshlf1,yelmo1%tpo%now%H_ice,yelmo1%bnd%z_bed,yelmo1%tpo%now%f_grnd, &
                         yelmo1%bnd%regions,yelmo1%bnd%basins,yelmo1%bnd%z_sl,dx=yelmo1%grd%dx)

    yelmo1%bnd%bmb_shlf = mshlf1%now%bmb_shlf
    yelmo1%bnd%T_shlf   = mshlf1%now%T_shlf  

    yelmo1%bnd%Q_geo    = gthrm1%now%ghf 
    
    call yelmo_print_bound(yelmo1%bnd) 
    
    ! Initialize state variables (dyn,therm,mat)
    ! (initialize temps with robin method with a cold base)
    call yelmo_init_state(yelmo1,time=time,thrm_method="robin-cold")

    if (yelmo1%par%use_restart) then 
        ! If using restart file, set boundary module variables equal to restarted value 
         
        isos1%now%z_bed  = yelmo1%bnd%z_bed
      
    end if 

    ! ===== basal friction optimization ======
    if (ctl%optimize) then 
        
        ! Ensure that cf_ref will be optimized (cb_method == set externally) 
        yelmo1%dyn%par%cb_method = -1  

        ! If not using restart, prescribe cf_ref to initial guess 
        if (.not. yelmo1%par%use_restart) then
            yelmo1%dyn%now%cf_ref = opt%cf_init 
        end if 

    end if 
    ! ========================================

    if (ctl%with_ice_sheet .and. (.not. yelmo1%par%use_restart)) then 
        ! Ice sheet is active, and we have not loaded a restart file 

        if (running_laurentide) then 
            ! Start with some ice thickness for testing

            ! Load LGM reconstruction into reference ice thickness
            path_lgm = "ice_data/Laurentide/"//trim(yelmo1%par%grid_name)//&
                        "/"//trim(yelmo1%par%grid_name)//"_TOPO-ICE-6G_C.nc"
            call nc_read(path_lgm,"dz",yelmo1%bnd%H_ice_ref,start=[1,1,1], &
                                count=[yelmo1%tpo%par%nx,yelmo1%tpo%par%ny,1]) 


            if (laurentide_init_const_H) then
            ! Start with some ice cover to speed up initialization

                yelmo1%tpo%now%H_ice = 0.0
                where (yelmo1%bnd%regions .eq. 1.1 .and. yelmo1%bnd%z_bed .gt. 0.0) yelmo1%tpo%now%H_ice = 1000.0 
                where (yelmo1%bnd%regions .eq. 1.12) yelmo1%tpo%now%H_ice = 1000.0 

            else
                ! Set LGM reconstsruction as initial ice thickness 
                yelmo1%tpo%now%H_ice = yelmo1%bnd%H_ice_ref

                ! Apply Gaussian smoothing to keep things stable
                call smooth_gauss_2D(yelmo1%tpo%now%H_ice,dx=yelmo1%grd%dx,n_smooth=2)
            
            end if 
            
            ! Run Yelmo for briefly to update surface topography
            call yelmo_update_equil(yelmo1,time,time_tot=1.0_prec,dt=1.0,topo_fixed=.TRUE.)

            ! Update snapclim to reflect new topography 
            call snapclim_update(snp1,z_srf=yelmo1%tpo%now%z_srf,time=time,domain=domain)

            ! Update smbpal
            call smbpal_update_monthly(smbpal1,snp1%now%tas,snp1%now%pr, &
                                       yelmo1%tpo%now%z_srf,yelmo1%tpo%now%H_ice,time_bp) 
            yelmo1%bnd%smb   = smbpal1%ann%smb*conv_we_ie*1e-3    ! [mm we/a] => [m ie/a]
            yelmo1%bnd%T_srf = smbpal1%ann%tsrf 

            if (laurentide_init_const_H) then
                ! Additionally ensure smb is postive for land above 50degN in Laurentide region
                ! to make sure ice grows everywhere needed (Coridilleran ice sheet mainly)
                where (yelmo1%bnd%regions .eq. 1.1 .and. yelmo1%grd%lat .gt. 50.0 .and. &
                        yelmo1%bnd%z_bed .gt. 0.0 .and. yelmo1%bnd%smb .lt. 0.0 ) yelmo1%bnd%smb = 0.5 
            end if 

            call yelmo_update_equil(yelmo1,time,time_tot=1e2,dt=5.0,topo_fixed=.FALSE.)

        else 
            ! Run simple startup equilibration step 
            
            ! Run yelmo for several years with constant boundary conditions and topo
            ! to equilibrate thermodynamics and dynamics
            call yelmo_update_equil(yelmo1,time,time_tot=10.0_prec, dt=1.0_prec,topo_fixed=.FALSE.)

        end if 

    end if 

    ! 2D file 
    call yelmo_write_init(yelmo1,file2D,time_init=time,units="years") 
!     call write_step_2D_small(yelmo1,file2D,time=time)  
    call write_step_2D_combined(yelmo1,isos1,snp1,mshlf1,smbpal1,file2D,time=time)
    
    ! 1D file 
    call yelmo_write_reg_init(yelmo1,file1D,time_init=time,units="years",mask=yelmo1%bnd%ice_allowed)
    call yelmo_write_reg_step(yelmo1,file1D,time=time) 
    
    if (reg1_write) then 
        call yelmo_write_reg_init(yelmo1,reg1_fnm,time_init=time,units="years",mask=reg1_mask)
        call yelmo_write_reg_step(yelmo1,reg1_fnm,time=time,mask=reg1_mask)
    end if 

    if (reg2_write) then
        call yelmo_write_reg_init(yelmo1,reg2_fnm,time_init=time,units="years",mask=reg2_mask)
        call yelmo_write_reg_step(yelmo1,reg2_fnm,time=time,mask=reg2_mask)
    end if

    if (reg3_write) then
        call yelmo_write_reg_init(yelmo1,reg3_fnm,time_init=time,units="years",mask=reg3_mask)
        call yelmo_write_reg_step(yelmo1,reg3_fnm,time=time,mask=reg3_mask)
    end if


    ! Advance timesteps
    do n = 1, ceiling((ctl%time_end-ctl%time_init)/ctl%dtt)

        ! Get current time 
        time = ctl%time_init + n*ctl%dtt

        if (ctl%transient_clim) then 
            time_bp = time - 1950.0_wp
        else

            if (ctl%use_lgm_step .and. time .ge. ctl%time_lgm_step) then 
                ctl%time_const = time_lgm 
            end if 

            time_bp = ctl%time_const - 1950.0_wp 
        end if

        ! Spin-up procedure...
        if (ctl%with_ice_sheet .and. (time-ctl%time_init) .lt. ctl%time_equil) then 
            
            if (ctl%optimize) then 
                ! ===== basal friction optimization ==================

                ! === Optimization parameters =========
                
                ! Update model relaxation time scale and error scaling (in [m])
                opt%rel_tau = get_opt_param(time,time1=opt%rel_time1,time2=opt%rel_time2, &
                                                p1=opt%rel_tau1,p2=opt%rel_tau2,m=opt%rel_m)
                
                ! Set model tau, and set yelmo relaxation switch (2: gl-line and shelves relaxing; 0: no relaxation)
                yelmo1%tpo%par%topo_rel_tau = opt%rel_tau 
                yelmo1%tpo%par%topo_rel     = 2
                if (time .gt. opt%rel_time2) yelmo1%tpo%par%topo_rel = 0 
                
                ! === Optimization update step =========

                ! Update cf_ref based on error metric(s) 
                call update_cf_ref_errscaling_l21(yelmo1%dyn%now%cf_ref,yelmo1%tpo%now%H_ice, &
                                    yelmo1%tpo%now%dHicedt,yelmo1%bnd%z_bed,yelmo1%bnd%z_sl,yelmo1%dyn%now%ux_s,yelmo1%dyn%now%uy_s, &
                                    yelmo1%dta%pd%H_ice,yelmo1%dta%pd%uxy_s,yelmo1%dta%pd%H_grnd.le.0.0_prec, &
                                    yelmo1%tpo%par%dx,opt%cf_min,opt%cf_max,opt%sigma_err,opt%sigma_vel,opt%tau_c,opt%H0, &
                                    fill_dist=80.0_prec,dt=ctl%dtt)
                
                ! Update tf_corr based on error metric(s) 
                call update_tf_corr_l21(mshlf1%now%tf_corr,yelmo1%tpo%now%H_ice,yelmo1%tpo%now%H_grnd,yelmo1%tpo%now%dHicedt, &
                                        yelmo1%dta%pd%H_ice,yelmo1%bnd%basins,opt%H_grnd_lim, &
                                        opt%tau_m,opt%m_temp,opt%tf_min,opt%tf_max,dt=ctl%dtt)

            else 
                ! ===== relaxation spinup ==================

                ! Turn on relaxation for now, to let thermodynamics equilibrate
                ! without changing the topography too much. Important when 
                ! effective pressure = f(thermodynamics).

                yelmo1%tpo%par%topo_rel     = 2
                yelmo1%tpo%par%topo_rel_tau = 50.0 
                write(*,*) "timelog, tau = ", yelmo1%tpo%par%topo_rel_tau

            end if 

        else if ( (time-ctl%time_init) .eq. ctl%time_equil) then
            ! Finally, ensure all relaxation is disabled and continue as normal.

                yelmo1%tpo%par%topo_rel     = 0
                write(*,*) "timelog, relation off..."
              
        end if 
        ! ====================================================


        ! == SEA LEVEL ==========================================================
        call sealevel_update(sealev,year_bp=time_bp)
        yelmo1%bnd%z_sl  = sealev%z_sl 

        ! == Yelmo ice sheet ===================================================
        if (ctl%with_ice_sheet) call yelmo_update(yelmo1,time)

        ! == ISOSTASY ==========================================================
        call isos_update(isos1,yelmo1%tpo%now%H_ice,yelmo1%bnd%z_sl,time) 
        yelmo1%bnd%z_bed = isos1%now%z_bed
         
        ! == CLIMATE (ATMOSPHERE AND OCEAN) ====================================
        
        ! Update snapclim
        call snapclim_update(snp1,z_srf=yelmo1%tpo%now%z_srf,time=time_bp,domain=domain) 

        ! == SURFACE MASS BALANCE ==============================================

        call smbpal_update_monthly(smbpal1,snp1%now%tas,snp1%now%pr, &
                                   yelmo1%tpo%now%z_srf,yelmo1%tpo%now%H_ice,time_bp) 
        yelmo1%bnd%smb   = smbpal1%ann%smb*conv_we_ie*1e-3       ! [mm we/a] => [m ie/a]
        yelmo1%bnd%T_srf = smbpal1%ann%tsrf 

        ! yelmo1%bnd%smb   = yelmo1%dta%pd%smb
        ! yelmo1%bnd%T_srf = yelmo1%dta%pd%t2m
        
        if (running_laurentide .and. laurentide_init_const_H  &
                .and. (time-ctl%time_init) .lt. laurentide_time_equil ) then 
            ! Additionally ensure smb is postive for land above 50degN in Laurentide region
            ! to make sure ice grows everywhere needed (Coridilleran ice sheet mainly)
            where (yelmo1%bnd%regions .eq. 1.1 .and. yelmo1%grd%lat .gt. 50.0 .and. &
                        yelmo1%bnd%z_bed .gt. 0.0 .and. yelmo1%bnd%smb .lt. 0.0 ) yelmo1%bnd%smb = 0.5 
        end if 

        ! == MARINE AND TOTAL BASAL MASS BALANCE ===============================
        call marshelf_update_shelf(mshlf1,yelmo1%tpo%now%H_ice,yelmo1%bnd%z_bed,yelmo1%tpo%now%f_grnd, &
                        yelmo1%bnd%basins,yelmo1%bnd%z_sl,yelmo1%grd%dx,snp1%now%depth, &
                        snp1%now%to_ann,snp1%now%so_ann,dto_ann=snp1%now%to_ann-snp1%clim0%to_ann)

        call marshelf_update(mshlf1,yelmo1%tpo%now%H_ice,yelmo1%bnd%z_bed,yelmo1%tpo%now%f_grnd, &
                             yelmo1%bnd%regions,yelmo1%bnd%basins,yelmo1%bnd%z_sl,dx=yelmo1%grd%dx)

        yelmo1%bnd%bmb_shlf = mshlf1%now%bmb_shlf
        yelmo1%bnd%T_shlf   = mshlf1%now%T_shlf
        
        ! == MODEL OUTPUT =======================================================

        if (mod(nint(time*100),nint(ctl%dt2D_out*100))==0) then
!             call write_step_2D_small(yelmo1,file2D,time=time)
            call write_step_2D_combined(yelmo1,isos1,snp1,mshlf1,smbpal1,file2D,time=time)
        end if

        if (mod(nint(time*100),nint(ctl%dt1D_out*100))==0) then
            call yelmo_write_reg_step(yelmo1,file1D,time=time)

            if (reg1_write) then 
                call yelmo_write_reg_step(yelmo1,reg1_fnm,time=time,mask=reg1_mask) 
            end if

            if (reg2_write) then
                call yelmo_write_reg_step(yelmo1,reg2_fnm,time=time,mask=reg2_mask)
            end if
  
            if (reg3_write) then
                call yelmo_write_reg_step(yelmo1,reg3_fnm,time=time,mask=reg3_mask)
            end if

        end if 

        if (mod(nint(time*100),nint(ctl%dt_restart*100))==0) then 
            call yelmo_restart_write(yelmo1,file_restart,time=time) 
        end if 

        if (mod(time,10.0)==0 .and. (.not. yelmo_log)) then
            write(*,"(a,f14.4)") "yelmo:: time = ", time
        end if 
        
    end do 

    ! Write the restart file for the end of the simulation
    call yelmo_restart_write(yelmo1,file_restart,time=time) 

    ! Finalize program
    call yelmo_end(yelmo1,time=time)

    ! Stop timing 
    call yelmo_cpu_time(cpu_end_time,cpu_start_time,cpu_dtime)

    write(*,"(a,f12.3,a)") "Time  = ",cpu_dtime/60.0 ," min"
    write(*,"(a,f12.1,a)") "Speed = ",(1e-3*(ctl%time_end-ctl%time_init))/(cpu_dtime/3600.0), " kiloyears / hr"

contains

    subroutine write_step_2D_small(ylmo,filename,time)

        implicit none 
        
        type(yelmo_class),      intent(IN) :: ylmo
!         type(snapclim_class),   intent(IN) :: snp 
!         type(marshelf_class),   intent(IN) :: mshlf 
!         type(smbpal_class),     intent(IN) :: srf  
        !type(sediments_class),  intent(IN) :: sed 
        !type(geothermal_class), intent(IN) :: gthrm
        !type(isos_class),       intent(IN) :: isos
        
        character(len=*),  intent(IN) :: filename
        real(prec), intent(IN) :: time

        ! Local variables
        integer    :: ncid, n
        real(prec) :: time_prev 

        ! Open the file for writing
        call nc_open(filename,ncid,writable=.TRUE.)

        ! Determine current writing time step 
        n = nc_size(filename,"time",ncid)
        call nc_read(filename,"time",time_prev,start=[n],count=[1],ncid=ncid) 
        if (abs(time-time_prev).gt.1e-5) n = n+1 

        ! Update the time step
        call nc_write(filename,"time",time,dim1="time",start=[n],count=[1],ncid=ncid)

        ! Write model metrics (model speed, dt, eta)
        call yelmo_write_step_model_metrics(filename,ylmo,n,ncid)

        ! Write present-day data metrics (rmse[H],etc)
        call yelmo_write_step_pd_metrics(filename,ylmo,n,ncid)
        
        ! == yelmo_topography ==
        call nc_write(filename,"H_ice",ylmo%tpo%now%H_ice,units="m",long_name="Ice thickness", &
                      dim1="xc",dim2="yc",dim3="time",start=[1,1,n],ncid=ncid)
        call nc_write(filename,"z_srf",ylmo%tpo%now%z_srf,units="m",long_name="Surface elevation", &
                      dim1="xc",dim2="yc",dim3="time",start=[1,1,n],ncid=ncid)
        call nc_write(filename,"mask_bed",ylmo%tpo%now%mask_bed,units="",long_name="Bed mask", &
                      dim1="xc",dim2="yc",dim3="time",start=[1,1,n],ncid=ncid)
        
        call nc_write(filename,"beta",ylmo%dyn%now%beta,units="Pa a m-1",long_name="Dragging coefficient", &
                      dim1="xc",dim2="yc",dim3="time",start=[1,1,n],ncid=ncid)
        call nc_write(filename,"visc_bar",ylmo%mat%now%visc_bar,units="Pa a",long_name="Vertically averaged viscosity", &
                      dim1="xc",dim2="yc",dim3="time",start=[1,1,n],ncid=ncid)

        ! call nc_write(filename,"uxy_i_bar",ylmo%dyn%now%uxy_i_bar,units="m/a",long_name="Internal shear velocity magnitude", &
        !                dim1="xc",dim2="yc",dim3="time",start=[1,1,n],ncid=ncid)
        call nc_write(filename,"uxy_b",ylmo%dyn%now%uxy_b,units="m/a",long_name="Basal sliding velocity magnitude", &
                     dim1="xc",dim2="yc",dim3="time",start=[1,1,n],ncid=ncid)
        call nc_write(filename,"uxy_s",ylmo%dyn%now%uxy_s,units="m/a",long_name="Surface velocity magnitude", &
                      dim1="xc",dim2="yc",dim3="time",start=[1,1,n],ncid=ncid)
        
!         call nc_write(filename,"z_sl",ylmo%bnd%z_sl,units="m",long_name="Sea level rel. to present", &
!                       dim1="xc",dim2="yc",dim3="time",start=[1,1,n],ncid=ncid)
        
        call nc_write(filename,"z_bed",ylmo%bnd%z_bed,units="m",long_name="Bedrock elevation", &
                      dim1="xc",dim2="yc",dim3="time",start=[1,1,n],ncid=ncid)
        
        ! Close the netcdf file
        call nc_close(ncid)

        return 

    end subroutine write_step_2D_small

    subroutine write_step_2D_combined(ylmo,isos,snp,mshlf,srf,filename,time)

        implicit none 
        
        type(yelmo_class),      intent(IN) :: ylmo
        type(isos_class),       intent(IN) :: isos 
        type(snapclim_class),   intent(IN) :: snp 
        type(marshelf_class),   intent(IN) :: mshlf 
        type(smbpal_class),     intent(IN) :: srf 
        !type(sediments_class),  intent(IN) :: sed 
        !type(geothermal_class), intent(IN) :: gthrm
        !type(isos_class),       intent(IN) :: isos
        
        character(len=*),  intent(IN) :: filename
        real(prec), intent(IN) :: time

        ! Local variables
        integer    :: ncid, n
        real(prec) :: time_prev 

        ! Open the file for writing
        call nc_open(filename,ncid,writable=.TRUE.)

        ! Determine current writing time step 
        n = nc_size(filename,"time",ncid)
        call nc_read(filename,"time",time_prev,start=[n],count=[1],ncid=ncid) 
        if (abs(time-time_prev).gt.1e-5) n = n+1 

        ! Update the time step
        call nc_write(filename,"time",time,dim1="time",start=[n],count=[1],ncid=ncid)

        ! Write model metrics (model speed, dt, eta)
        call yelmo_write_step_model_metrics(filename,ylmo,n,ncid)

        ! Write present-day data metrics (rmse[H],etc)
        call yelmo_write_step_pd_metrics(filename,ylmo,n,ncid)
        
        ! == yelmo_topography ==
        call nc_write(filename,"H_ice",ylmo%tpo%now%H_ice,units="m",long_name="Ice thickness", &
                      dim1="xc",dim2="yc",dim3="time",start=[1,1,n],ncid=ncid)
        call nc_write(filename,"z_srf",ylmo%tpo%now%z_srf,units="m",long_name="Surface elevation", &
                      dim1="xc",dim2="yc",dim3="time",start=[1,1,n],ncid=ncid)
        call nc_write(filename,"mask_bed",ylmo%tpo%now%mask_bed,units="",long_name="Bed mask", &
                      dim1="xc",dim2="yc",dim3="time",start=[1,1,n],ncid=ncid)
        
        call nc_write(filename,"mb_applied",ylmo%tpo%now%mb_applied,units="m",long_name="Applied net mass balance", &
                      dim1="xc",dim2="yc",dim3="time",start=[1,1,n],ncid=ncid)
        call nc_write(filename,"mb_resid",ylmo%tpo%now%mb_resid,units="m",long_name="Residual mass balance", &
                      dim1="xc",dim2="yc",dim3="time",start=[1,1,n],ncid=ncid)

        call nc_write(filename,"H_grnd",ylmo%tpo%now%H_grnd,units="m",long_name="Ice thickness overburden", &
                      dim1="xc",dim2="yc",dim3="time",start=[1,1,n],ncid=ncid)
        call nc_write(filename,"N_eff",ylmo%dyn%now%N_eff,units="bar",long_name="Effective pressure", &
                      dim1="xc",dim2="yc",dim3="time",start=[1,1,n],ncid=ncid)
        call nc_write(filename,"calv",ylmo%tpo%now%calv,units="m/a ice equiv.",long_name="Calving rate", &
                      dim1="xc",dim2="yc",dim3="time",start=[1,1,n],ncid=ncid)
        call nc_write(filename,"calv_grnd",ylmo%tpo%now%calv_grnd,units="m/a ice equiv.",long_name="Calving rate (floating)", &
                      dim1="xc",dim2="yc",dim3="time",start=[1,1,n],ncid=ncid)
        call nc_write(filename,"calv_flt",ylmo%tpo%now%calv_flt,units="m/a ice equiv.",long_name="Calving rate (grounded)", &
                      dim1="xc",dim2="yc",dim3="time",start=[1,1,n],ncid=ncid)

        call nc_write(filename,"f_grnd",ylmo%tpo%now%f_grnd,units="1",long_name="Grounded fraction", &
                      dim1="xc",dim2="yc",dim3="time",start=[1,1,n],ncid=ncid)
        call nc_write(filename,"f_ice",ylmo%tpo%now%f_ice,units="1",long_name="Ice fraction in grid cell", &
                      dim1="xc",dim2="yc",dim3="time",start=[1,1,n],ncid=ncid)

!         call nc_write(filename,"dist_grline",ylmo%tpo%now%dist_grline,units="km", &
!                       long_name="Distance to nearest grounding-line point", &
!                       dim1="xc",dim2="yc",dim3="time",start=[1,1,n],ncid=ncid)
        
        call nc_write(filename,"cf_ref",ylmo%dyn%now%cf_ref,units="--",long_name="Bed friction scalar", &
                      dim1="xc",dim2="yc",dim3="time",start=[1,1,n],ncid=ncid)
        call nc_write(filename,"c_bed",ylmo%dyn%now%c_bed,units="Pa",long_name="Bed friction coefficient", &
                      dim1="xc",dim2="yc",dim3="time",start=[1,1,n],ncid=ncid)
        call nc_write(filename,"beta",ylmo%dyn%now%beta,units="Pa a m^-1",long_name="Basal friction coefficient", &
                      dim1="xc",dim2="yc",dim3="time",start=[1,1,n],ncid=ncid)
        call nc_write(filename,"visc_eff_int",ylmo%dyn%now%visc_eff_int,units="Pa a m",long_name="Depth-integrated effective viscosity", &
                      dim1="xc",dim2="yc",dim3="time",start=[1,1,n],ncid=ncid)
        call nc_write(filename,"taud",ylmo%dyn%now%taud,units="Pa",long_name="Driving stress", &
                       dim1="xc",dim2="yc",dim3="time",start=[1,1,n],ncid=ncid)        
        call nc_write(filename,"taub",ylmo%dyn%now%taub,units="Pa",long_name="Basal stress", &
                       dim1="xc",dim2="yc",dim3="time",start=[1,1,n],ncid=ncid)

        ! Strain-rate and stress tensors 
        if (.TRUE.) then

            ! call nc_write(filename,"de",ylmo%mat%now%strn%de,units="a^-1",long_name="Effective strain rate", &
            !           dim1="xc",dim2="yc",dim3="zeta",dim4="time",start=[1,1,1,n],ncid=ncid)
            ! call nc_write(filename,"te",ylmo%mat%now%strs%te,units="Pa",long_name="Effective stress", &
            !           dim1="xc",dim2="yc",dim3="zeta",dim4="time",start=[1,1,1,n],ncid=ncid)
            ! call nc_write(filename,"visc_int",ylmo%mat%now%visc_int,units="Pa a m",long_name="Depth-integrated effective viscosity (SSA)", &
            !           dim1="xc",dim2="yc",dim3="time",start=[1,1,n],ncid=ncid)
         
            call nc_write(filename,"de2D",ylmo%mat%now%strn2D%de,units="yr^-1",long_name="Effective strain rate", &
                      dim1="xc",dim2="yc",dim3="time",start=[1,1,n],ncid=ncid)
            call nc_write(filename,"div2D",ylmo%mat%now%strn2D%div,units="yr^-1",long_name="Divergence strain rate", &
                      dim1="xc",dim2="yc",dim3="time",start=[1,1,n],ncid=ncid)
            call nc_write(filename,"te2D",ylmo%mat%now%strs2D%te,units="Pa",long_name="Effective stress", &
                      dim1="xc",dim2="yc",dim3="time",start=[1,1,n],ncid=ncid)
            
            call nc_write(filename,"eps_eig_1",ylmo%mat%now%strn2D%eps_eig_1,units="1/yr",long_name="Eigen strain 1", &
                      dim1="xc",dim2="yc",dim3="time",start=[1,1,n],ncid=ncid)
            call nc_write(filename,"eps_eig_2",ylmo%mat%now%strn2D%eps_eig_2,units="1/yr",long_name="Eigen strain 2", &
                      dim1="xc",dim2="yc",dim3="time",start=[1,1,n],ncid=ncid)
            call nc_write(filename,"eps_eff",ylmo%tpo%now%eps_eff,units="yr^-1",long_name="Effective calving strain", &
                      dim1="xc",dim2="yc",dim3="time",start=[1,1,n],ncid=ncid)
            
            call nc_write(filename,"tau_eig_1",ylmo%mat%now%strs2D%tau_eig_1,units="Pa",long_name="Eigen stress 1", &
                      dim1="xc",dim2="yc",dim3="time",start=[1,1,n],ncid=ncid)
            call nc_write(filename,"tau_eig_2",ylmo%mat%now%strs2D%tau_eig_2,units="Pa",long_name="Eigen stress 2", &
                      dim1="xc",dim2="yc",dim3="time",start=[1,1,n],ncid=ncid)
            call nc_write(filename,"tau_eff",ylmo%tpo%now%tau_eff,units="Pa",long_name="Effective calving stress", &
                      dim1="xc",dim2="yc",dim3="time",start=[1,1,n],ncid=ncid)
            
        end if 

!         call nc_write(filename,"uxy_i_bar",ylmo%dyn%now%uxy_i_bar,units="m/a",long_name="Internal shear velocity magnitude", &
!                        dim1="xc",dim2="yc",dim3="time",start=[1,1,n],ncid=ncid)
        call nc_write(filename,"uxy_b",ylmo%dyn%now%uxy_b,units="m/a",long_name="Basal sliding velocity magnitude", &
                     dim1="xc",dim2="yc",dim3="time",start=[1,1,n],ncid=ncid)
        call nc_write(filename,"uxy_bar",ylmo%dyn%now%uxy_bar,units="m/a",long_name="Vertically-averaged velocity magnitude", &
                      dim1="xc",dim2="yc",dim3="time",start=[1,1,n],ncid=ncid)
        call nc_write(filename,"uxy_s",ylmo%dyn%now%uxy_s,units="m/a",long_name="Surface velocity magnitude", &
                      dim1="xc",dim2="yc",dim3="time",start=[1,1,n],ncid=ncid)
        
        !call nc_write(filename,"T_ice",ylmo%thrm%now%T_ice,units="K",long_name="Ice temperature", &
        !              dim1="xc",dim2="yc",dim3="zeta",dim4="time",start=[1,1,1,n],ncid=ncid)
        
        call nc_write(filename,"T_prime",ylmo%thrm%now%T_ice-ylmo%thrm%now%T_pmp,units="deg C",long_name="Homologous ice temperature", &
                     dim1="xc",dim2="yc",dim3="zeta",dim4="time",start=[1,1,1,n],ncid=ncid)
        call nc_write(filename,"f_pmp",ylmo%thrm%now%f_pmp,units="1",long_name="Fraction of grid point at pmp", &
                      dim1="xc",dim2="yc",dim3="time",start=[1,1,n],ncid=ncid)
        call nc_write(filename,"T_prime_b",ylmo%thrm%now%T_prime_b,units="deg C",long_name="Homologous basal ice temperature", &
                      dim1="xc",dim2="yc",dim3="time",start=[1,1,n],ncid=ncid)

        !call nc_write(filename,"Q_strn",ylmo%thrm%now%Q_strn/(rho_ice*ylmo%thrm%now%cp),units="K a-1",long_name="Strain heating", &
        !              dim1="xc",dim2="yc",dim3="zeta",dim4="time",start=[1,1,1,n],ncid=ncid)
        call nc_write(filename,"Q_b",ylmo%thrm%now%Q_b,units="J a-1 m-2",long_name="Basal frictional heating", &
                      dim1="xc",dim2="yc",dim3="time",start=[1,1,n],ncid=ncid)
        call nc_write(filename,"bmb_grnd",ylmo%thrm%now%bmb_grnd,units="m/a ice equiv.",long_name="Basal mass balance (grounded)", &
                      dim1="xc",dim2="yc",dim3="time",start=[1,1,n],ncid=ncid)
        call nc_write(filename,"H_w",ylmo%thrm%now%H_w,units="m",long_name="Basal water layer thickness", &
                      dim1="xc",dim2="yc",dim3="time",start=[1,1,n],ncid=ncid)
        !call nc_write(filename,"ATT",ylmo%mat%now%ATT,units="a^-1 Pa^-3",long_name="Rate factor", &
        !              dim1="xc",dim2="yc",dim3="zeta",dim4="time",start=[1,1,1,n],ncid=ncid)

        call nc_write(filename,"enh_bar",ylmo%mat%now%enh_bar,units="1",long_name="Vertically averaged enhancement factor", &
                      dim1="xc",dim2="yc",dim3="time",start=[1,1,n],ncid=ncid)
        call nc_write(filename,"visc_int",ylmo%mat%now%visc_int,units="Pa a m",long_name="Vertically integrated viscosity", &
                      dim1="xc",dim2="yc",dim3="time",start=[1,1,n],ncid=ncid)

        ! Boundaries
        call nc_write(filename,"z_bed",ylmo%bnd%z_bed,units="m",long_name="Bedrock elevation", &
                      dim1="xc",dim2="yc",dim3="time",start=[1,1,n],ncid=ncid) 
        call nc_write(filename,"z_sl",ylmo%bnd%z_sl,units="m",long_name="Sea level rel. to present", &
                      dim1="xc",dim2="yc",dim3="time",start=[1,1,n],ncid=ncid)
!         call nc_write(filename,"H_sed",ylmo%bnd%H_sed,units="m",long_name="Sediment thickness", &
!                       dim1="xc",dim2="yc",dim3="time",start=[1,1,n],ncid=ncid)
        call nc_write(filename,"smb",ylmo%bnd%smb,units="m/a ice equiv.",long_name="Surface mass balance", &
                      dim1="xc",dim2="yc",dim3="time",start=[1,1,n],ncid=ncid)
        call nc_write(filename,"smb_errpd",ylmo%bnd%smb-ylmo%dta%pd%smb,units="m/a ice equiv.",long_name="Surface mass balance error wrt present day", &
                      dim1="xc",dim2="yc",dim3="time",start=[1,1,n],ncid=ncid)
        call nc_write(filename,"T_srf",ylmo%bnd%T_srf,units="K",long_name="Surface temperature", &
                      dim1="xc",dim2="yc",dim3="time",start=[1,1,n],ncid=ncid)
        call nc_write(filename,"bmb_shlf",ylmo%bnd%bmb_shlf,units="m/a ice equiv.",long_name="Basal mass balance (shelf)", &
                      dim1="xc",dim2="yc",dim3="time",start=[1,1,n],ncid=ncid)
        call nc_write(filename,"z_sl",ylmo%bnd%z_sl,units="m",long_name="Sea level rel. to present", &
                      dim1="xc",dim2="yc",dim3="time",start=[1,1,n],ncid=ncid)

        call nc_write(filename,"Q_geo",ylmo%bnd%Q_geo,units="mW/m^2",long_name="Geothermal heat flux", &
                      dim1="xc",dim2="yc",start=[1,1],ncid=ncid)
        
        call nc_write(filename,"bmb",ylmo%tpo%now%bmb,units="m/a ice equiv.",long_name="Basal mass balance", &
                      dim1="xc",dim2="yc",dim3="time",start=[1,1,n],ncid=ncid)
        call nc_write(filename,"fmb",ylmo%tpo%now%fmb,units="m/a ice equiv.",long_name="Margin-front mass balance", &
                      dim1="xc",dim2="yc",dim3="time",start=[1,1,n],ncid=ncid)
        
        ! External data
        call nc_write(filename,"dzbdt",isos%now%dzbdt,units="m/a",long_name="Bedrock uplift rate", &
                      dim1="xc",dim2="yc",dim3="time",start=[1,1,n],ncid=ncid)
        
        call nc_write(filename,"Ta_ann",snp%now%ta_ann,units="K",long_name="Near-surface air temperature (ann)", &
                      dim1="xc",dim2="yc",dim3="time",start=[1,1,n],ncid=ncid)
        call nc_write(filename,"Ta_sum",snp%now%ta_sum,units="K",long_name="Near-surface air temperature (sum)", &
                      dim1="xc",dim2="yc",dim3="time",start=[1,1,n],ncid=ncid)
        call nc_write(filename,"Pr_ann",snp%now%pr_ann*1e-3,units="m/a water equiv.",long_name="Precipitation (ann)", &
                      dim1="xc",dim2="yc",dim3="time",start=[1,1,n],ncid=ncid)
        
        call nc_write(filename,"T_shlf",mshlf%now%T_shlf,units="K",long_name="Shelf temperature", &
                      dim1="xc",dim2="yc",dim3="time",start=[1,1,n],ncid=ncid)
        call nc_write(filename,"S_shlf",mshlf%now%S_shlf,units="PSU",long_name="Shelf salinity", &
                      dim1="xc",dim2="yc",dim3="time",start=[1,1,n],ncid=ncid)
        call nc_write(filename,"dT_shlf",mshlf%now%dT_shlf,units="K",long_name="Shelf temperature anomaly", &
                      dim1="xc",dim2="yc",dim3="time",start=[1,1,n],ncid=ncid)
        
        if (trim(mshlf%par%bmb_method) .eq. "pico") then 
            call nc_write(filename,"d_shlf",mshlf%pico%now%d_shlf,units="km",long_name="Shelf distance to grounding line", &
                          dim1="xc",dim2="yc",dim3="time",start=[1,1,n],ncid=ncid)
            call nc_write(filename,"d_if",mshlf%pico%now%d_if,units="km",long_name="Shelf distance to ice front", &
                          dim1="xc",dim2="yc",dim3="time",start=[1,1,n],ncid=ncid)
            call nc_write(filename,"boxes",mshlf%pico%now%boxes,units="",long_name="Shelf boxes", &
                          dim1="xc",dim2="yc",dim3="time",start=[1,1,n],ncid=ncid)      
            call nc_write(filename,"r_shlf",mshlf%pico%now%r_shlf,units="",long_name="Ratio of ice shelf", &
                          dim1="xc",dim2="yc",dim3="time",start=[1,1,n],ncid=ncid)
            call nc_write(filename,"T_box",mshlf%pico%now%T_box,units="K?",long_name="Temperature of boxes", &
                          dim1="xc",dim2="yc",dim3="time",start=[1,1,n],ncid=ncid)
            call nc_write(filename,"S_box",mshlf%pico%now%S_box,units="PSU",long_name="Salinity of boxes", &
                          dim1="xc",dim2="yc",dim3="time",start=[1,1,n],ncid=ncid)
            call nc_write(filename,"A_box",mshlf%pico%now%A_box*1e-6,units="km2",long_name="Box area of ice shelf", &
                          dim1="xc",dim2="yc",dim3="time",start=[1,1,n],ncid=ncid)
        else 
            call nc_write(filename,"tf_basin",mshlf%now%tf_basin,units="K",long_name="Mean basin thermal forcing", &
                      dim1="xc",dim2="yc",dim3="time",start=[1,1,n],ncid=ncid)
            call nc_write(filename,"tf_shlf",mshlf%now%tf_shlf,units="K",long_name="Shelf thermal forcing", &
                          dim1="xc",dim2="yc",dim3="time",start=[1,1,n],ncid=ncid)
            call nc_write(filename,"tf_corr",mshlf%now%tf_corr,units="K",long_name="Shelf thermal forcing applied correction factor", &
                          dim1="xc",dim2="yc",dim3="time",start=[1,1,n],ncid=ncid)
            call nc_write(filename,"slope_base",mshlf%now%slope_base,units="",long_name="Shelf-base slope", &
                          dim1="xc",dim2="yc",dim3="time",start=[1,1,n],ncid=ncid)

        end if 

        !call nc_write(filename,"pr",snp%now%pr*1e-3,units="m/a water equiv.",long_name="Precipitation (ann)", &
        !              dim1="xc",dim2="yc",dim3="month",dim4="time",start=[1,1,1,n],ncid=ncid)
              
        call nc_write(filename,"dTa_ann",snp%now%ta_ann-snp%clim0%ta_ann,units="K",long_name="Near-surface air temperature anomaly (ann)", &
                      dim1="xc",dim2="yc",dim3="time",start=[1,1,n],ncid=ncid)
        call nc_write(filename,"dTa_sum",snp%now%ta_sum-snp%clim0%ta_sum,units="K",long_name="Near-surface air temperature anomaly (sum)", &
                      dim1="xc",dim2="yc",dim3="time",start=[1,1,n],ncid=ncid)
        call nc_write(filename,"dPr_ann",(snp%now%pr_ann-snp%clim0%pr_ann)*1e-3,units="m/a water equiv.",long_name="Precipitation anomaly (ann)", &
                      dim1="xc",dim2="yc",dim3="time",start=[1,1,n],ncid=ncid)
        
!         call nc_write(filename,"PDDs",srf%ann%PDDs,units="degC days",long_name="Positive degree days (annual total)", &
!                       dim1="xc",dim2="yc",dim3="time",start=[1,1,n],ncid=ncid)

        ! Comparison with present-day 
        call nc_write(filename,"H_ice_pd_err",ylmo%dta%pd%err_H_ice,units="m",long_name="Ice thickness error wrt present day", &
                      dim1="xc",dim2="yc",dim3="time",start=[1,1,n],ncid=ncid)
        call nc_write(filename,"z_srf_pd_err",ylmo%dta%pd%err_z_srf,units="m",long_name="Surface elevation error wrt present day", &
                      dim1="xc",dim2="yc",dim3="time",start=[1,1,n],ncid=ncid)
        call nc_write(filename,"uxy_s_pd_err",ylmo%dta%pd%err_uxy_s,units="m/a",long_name="Surface velocity error wrt present day", &
                      dim1="xc",dim2="yc",dim3="time",start=[1,1,n],ncid=ncid)
        
!         call nc_write(filename,"ssa_mask_acx",ylmo%dyn%now%ssa_mask_acx,units="1",long_name="SSA mask (acx)", &
!                       dim1="xc",dim2="yc",dim3="time",start=[1,1,n],ncid=ncid)
!         call nc_write(filename,"ssa_mask_acy",ylmo%dyn%now%ssa_mask_acy,units="1",long_name="SSA mask (acy)", &
!                       dim1="xc",dim2="yc",dim3="time",start=[1,1,n],ncid=ncid)

!         call nc_write(filename,"dzsdx",ylmo%tpo%now%dzsdx,units="m/m",long_name="Surface slope", &
!                       dim1="xc",dim2="yc",dim3="time",start=[1,1,n],ncid=ncid)
!         call nc_write(filename,"dzsdy",ylmo%tpo%now%dzsdy,units="m/m",long_name="Surface slope", &
!                       dim1="xc",dim2="yc",dim3="time",start=[1,1,n],ncid=ncid)
        
!         call nc_write(filename,"f_grnd_acx",ylmo%tpo%now%f_grnd_acx,units="1",long_name="Grounded fraction (acx)", &
!                       dim1="xc",dim2="yc",dim3="time",start=[1,1,n],ncid=ncid)
!         call nc_write(filename,"f_grnd_acy",ylmo%tpo%now%f_grnd_acy,units="1",long_name="Grounded fraction (acy)", &
!                       dim1="xc",dim2="yc",dim3="time",start=[1,1,n],ncid=ncid)

!         call nc_write(filename,"taub_acx",ylmo%dyn%now%taub_acx,units="Pa",long_name="Basal stress (x)", &
!                        dim1="xc",dim2="yc",dim3="time",start=[1,1,n],ncid=ncid)
!         call nc_write(filename,"taub_acy",ylmo%dyn%now%taub_acy,units="Pa",long_name="Basal stress (y)", &
!                        dim1="xc",dim2="yc",dim3="time",start=[1,1,n],ncid=ncid)
        
!         call nc_write(filename,"taud_acx",ylmo%dyn%now%taud_acx,units="Pa",long_name="Driving stress (x)", &
!                        dim1="xc",dim2="yc",dim3="time",start=[1,1,n],ncid=ncid)
!         call nc_write(filename,"taud_acy",ylmo%dyn%now%taud_acy,units="Pa",long_name="Driving stress (y)", &
!                        dim1="xc",dim2="yc",dim3="time",start=[1,1,n],ncid=ncid)
       
        call nc_write(filename,"ux_s",ylmo%dyn%now%ux_s,units="m/a",long_name="Surface velocity (x)", &
                       dim1="xc",dim2="yc",dim3="time",start=[1,1,n],ncid=ncid)
        call nc_write(filename,"uy_s",ylmo%dyn%now%uy_s,units="m/a",long_name="Surface velocity (y)", &
                       dim1="xc",dim2="yc",dim3="time",start=[1,1,n],ncid=ncid)

!         call nc_write(filename,"ux_b",ylmo%dyn%now%ux_b,units="m/a",long_name="Basal sliding velocity (x)", &
!                       dim1="xc",dim2="yc",dim3="time",start=[1,1,n],ncid=ncid)
!         call nc_write(filename,"uy_b",ylmo%dyn%now%uy_b,units="m/a",long_name="Basal sliding velocity (y)", &
!                       dim1="xc",dim2="yc",dim3="time",start=[1,1,n],ncid=ncid)

!         call nc_write(filename,"ux_i_bar",ylmo%dyn%now%ux_i_bar,units="m/a",long_name="Internal shear velocity (x)", &
!                        dim1="xc",dim2="yc",dim3="time",start=[1,1,n],ncid=ncid)
!         call nc_write(filename,"uy_i_bar",ylmo%dyn%now%uy_i_bar,units="m/a",long_name="Internal shear velocity (y)", &
!                        dim1="xc",dim2="yc",dim3="time",start=[1,1,n],ncid=ncid)

!         call nc_write(filename,"ux_bar",ylmo%dyn%now%ux_bar,units="m/a",long_name="Vertically averaged velocity (x)", &
!                        dim1="xc",dim2="yc",dim3="time",start=[1,1,n],ncid=ncid)
!         call nc_write(filename,"uy_bar",ylmo%dyn%now%uy_bar,units="m/a",long_name="Vertically averaged velocity (y)", &
!                        dim1="xc",dim2="yc",dim3="time",start=[1,1,n],ncid=ncid)

!         call nc_write(filename,"beta_acx",ylmo%dyn%now%beta_acx,units="Pa a m-1",long_name="Dragging coefficient (x)", &
!                       dim1="xc",dim2="yc",dim3="time",start=[1,1,n],ncid=ncid)
!         call nc_write(filename,"beta_acy",ylmo%dyn%now%beta_acy,units="Pa a m-1",long_name="Dragging coefficient (y)", &
!                       dim1="xc",dim2="yc",dim3="time",start=[1,1,n],ncid=ncid)
        
        ! Close the netcdf file
        call nc_close(ncid)

        return 

    end subroutine write_step_2D_combined



end program yelmox


<|MERGE_RESOLUTION|>--- conflicted
+++ resolved
@@ -47,11 +47,10 @@
     character(len=512) :: reg1_fnm
     logical, allocatable :: reg1_mask(:,:) 
 
-<<<<<<< HEAD
     real(wp), parameter :: time_lgm = -19050.0_wp  ! [yr CE] == 21 kyr ago 
 
     real(wp), parameter :: tf_corr_test = 0.0       ! [degC]
-=======
+
     logical :: reg2_write
     real(prec) :: reg2_val
     character(len=56)  :: reg2_nm
@@ -63,8 +62,7 @@
     character(len=56)  :: reg3_nm
     character(len=512) :: reg3_fnm
     logical, allocatable :: reg3_mask(:,:)
->>>>>>> 9edfecef
-
+    
     type ctrl_params
         character(len=56) :: run_step
         real(wp) :: time_init
@@ -322,15 +320,7 @@
     
     ! Initialize marine melt model (bnd%bmb_shlf)
     call marshelf_init(mshlf1,path_par,"marine_shelf",yelmo1%grd%nx,yelmo1%grd%ny,domain,yelmo1%par%grid_name,yelmo1%bnd%regions,yelmo1%bnd%basins)
-<<<<<<< HEAD
-
-=======
-   
-    ! Initialize PICO model
-    ! pico,filename,nx,ny,domain,grid_name,regions
-    ! call pico_init(pico1,path_par,yelmo1%grd%nx,yelmo1%grd%ny,domain,yelmo1%par%grid_name,yelmo1%bnd%regions)
- 
->>>>>>> 9edfecef
+
     ! Load other constant boundary variables (bnd%H_sed, bnd%Q_geo)
     call sediments_init(sed1,path_par,yelmo1%grd%nx,yelmo1%grd%ny,domain,yelmo1%par%grid_name)
     call geothermal_init(gthrm1,path_par,yelmo1%grd%nx,yelmo1%grd%ny,domain,yelmo1%par%grid_name)
