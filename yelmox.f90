

program yelmox

    use ncio 
    use yelmo 
    
    ! External libraries
    use sealevel 
    use isostasy  
    
    use snapclim
    use marine_shelf 
    use smbpal   
    use sediments 
    use geothermal
    
    implicit none 

    type(yelmo_class)      :: yelmo1 
    
    type(sealevel_class)   :: sealev 
    type(snapclim_class)   :: snp1 
    type(marshelf_class)   :: mshlf1 
    type(smbpal_class)     :: smbpal1  
    type(sediments_class)  :: sed1 
    type(geothermal_class) :: gthrm1
    type(isos_class)       :: isos1
    
    character(len=256) :: outfldr, file1D, file2D, file_restart, domain 
    character(len=512) :: path_par, path_const  
    real(prec) :: time_init, time_end, time_equil, time, dtt, dt1D_out, dt2D_out, dt_restart 
    integer    :: n
    logical    :: calc_transient_climate
    real(4) :: cpu_start_time, cpu_end_time 

    logical, parameter :: use_hyster = .FALSE. 
    real(4) :: conv_km3_Gt, var 
    real(4) :: dTa 

    ! Start timing 
    call cpu_time(cpu_start_time)

    ! Determine the parameter file from the command line 
    call yelmo_load_command_line_args(path_par)

    ! Timing and other parameters 
    call nml_read(path_par,"control","time_init",    time_init)                 ! [yr] Starting time
    call nml_read(path_par,"control","time_end",     time_end)                  ! [yr] Ending time
    call nml_read(path_par,"control","time_equil",   time_equil)                ! [yr] Years to equilibrate first
    call nml_read(path_par,"control","dtt",          dtt)                       ! [yr] Main loop time step 
    call nml_read(path_par,"control","dt1D_out",     dt1D_out)                  ! [yr] Frequency of 1D output 
    call nml_read(path_par,"control","dt2D_out",     dt2D_out)                  ! [yr] Frequency of 2D output 
    call nml_read(path_par,"control","transient",    calc_transient_climate)    ! Calculate transient climate? 

    ! Assume program is running from the output folder
    outfldr = "./"

    ! Define input and output locations 
    path_const   = trim(outfldr)//"yelmo_const_Earth.nml"
    file1D       = trim(outfldr)//"yelmo1D.nc"
    file2D       = trim(outfldr)//"yelmo2D.nc"
    file_restart = trim(outfldr)//"yelmo_restart.nc"          
    
    ! How often to write a restart file 
    dt_restart   = 20e3                 ! [yr] 

    ! === Initialize ice sheet model =====

    ! General initialization of yelmo constants (used globally)
    call yelmo_global_init(path_const)

    ! Initialize data objects and load initial topography
    call yelmo_init(yelmo1,filename=path_par,grid_def="file",time=time_init)

    ! === Initialize external models (forcing for ice sheet) ======

    ! Store domain name as a shortcut 
    domain = yelmo1%par%domain 

    ! Initialize global sea level model (bnd%z_sl)
    call sealevel_init(sealev,path_par)

    ! Initialize bedrock model 
    call isos_init(isos1,path_par,yelmo1%grd%nx,yelmo1%grd%ny,yelmo1%grd%dx)

    ! Initialize "climate" model (climate and ocean forcing)
    call snapclim_init(snp1,path_par,domain,yelmo1%par%grid_name,yelmo1%grd%nx,yelmo1%grd%ny)

    ! Initialize surface mass balance model (bnd%smb, bnd%T_srf)
    call smbpal_init(smbpal1,path_par,x=yelmo1%grd%xc,y=yelmo1%grd%yc,lats=yelmo1%grd%lat)
    
    ! Initialize marine melt model (bnd%bmb_shlf)
    call marshelf_init(mshlf1,path_par,yelmo1%grd%nx,yelmo1%grd%ny,domain,yelmo1%par%grid_name,yelmo1%bnd%basins)
    
    ! Load other constant boundary variables (bnd%H_sed, bnd%Q_geo)
    call sediments_init(sed1,path_par,yelmo1%grd%nx,yelmo1%grd%ny,domain,yelmo1%par%grid_name)
    call geothermal_init(gthrm1,path_par,yelmo1%grd%nx,yelmo1%grd%ny,domain,yelmo1%par%grid_name)
    ! === Update initial boundary conditions for current time and yelmo state =====
    ! ybound: z_bed, z_sl, H_sed, smb, T_srf, bmb_shlf , Q_geo



!mmr    ! This was using as reference H_ref and z_bed the initial H_ref and z_bed, which 
!mmr    ! is only correct when initializing from PD values; for a restart these were not
!mmr    ! set, z_bed_ref was zero and the bedrock bounced instantaneously

!mmr    ! Initialize isostasy - note this should use present-day topography values to 
!mmr    ! calibrate the reference rebound   
!mmr    call isos_init_state(isos1,z_bed=yelmo1%bnd%z_bed,z_bed_ref=yelmo1%bnd%z_bed, &
!mmr          H_ice_ref=yelmo1%tpo%now%H_ice,z_sl=yelmo1%bnd%z_sl*0.0,time=time_init)

!mmr   ! Initialize isostasy using present-day topography values to 
!mmr   ! calibrate the reference rebound
       call isos_init_state(isos1,z_bed=yelmo1%bnd%z_bed,z_bed_ref=yelmo1%bnd%z_bed_ref, &                !mmr
                               H_ice_ref=yelmo1%bnd%H_ice_ref,z_sl=yelmo1%bnd%z_sl*0.0,time=time_init)    !mmr


    call sealevel_update(sealev,year_bp=time_init)
    yelmo1%bnd%z_sl  = sealev%z_sl 
    yelmo1%bnd%H_sed = sed1%now%H 

    ! Update snapclim
    call snapclim_update(snp1,z_srf=yelmo1%tpo%now%z_srf,time=time_init,domain=domain)

    ! Equilibrate snowpack for itm
    if (trim(smbpal1%par%abl_method) .eq. "itm") then 
        call smbpal_update_monthly_equil(smbpal1,snp1%now%tas,snp1%now%pr, &
                               yelmo1%tpo%now%z_srf,yelmo1%tpo%now%H_ice,time_init,time_equil=100.0)
    end if 

! Testing related to present-day surface mass balance
!     snp1%now%tas = snp1%now%tas + 0.0 
!     snp1%now%pr  = snp1%now%pr*exp(0.05*(0.0))

!     call smbpal_update_monthly(smbpal1,snp1%now%tas,snp1%now%pr, &
!                                yelmo1%tpo%now%z_srf,yelmo1%tpo%now%H_ice,time_init, &
!                                file_out=trim(outfldr)//"smbpal.nc",write_now=.TRUE.,write_init=.TRUE.) 

!     stop 
    call smbpal_update_monthly(smbpal1,snp1%now%tas,snp1%now%pr, &
                               yelmo1%tpo%now%z_srf,yelmo1%tpo%now%H_ice,time_init) 
    yelmo1%bnd%smb   = smbpal1%ann%smb*conv_we_ie*1e-3    ! [mm we/a] => [m ie/a]
    yelmo1%bnd%T_srf = smbpal1%ann%tsrf 

!     yelmo1%bnd%smb   = yelmo1%dta%pd%smb
!     yelmo1%bnd%T_srf = yelmo1%dta%pd%t2m
    
    call marshelf_calc_Tshlf(mshlf1,yelmo1%tpo%now%H_ice,yelmo1%bnd%z_bed,yelmo1%tpo%now%f_grnd, &
                         yelmo1%bnd%z_sl,depth=snp1%now%depth,to_ann=snp1%now%to_ann, &
                         dto_ann=snp1%now%to_ann - snp1%clim0%to_ann)

    call marshelf_update(mshlf1,yelmo1%tpo%now%H_ice,yelmo1%bnd%z_bed,yelmo1%tpo%now%f_grnd, &
                         yelmo1%bnd%z_sl,regions=yelmo1%bnd%regions,dx=yelmo1%grd%dx)

    yelmo1%bnd%bmb_shlf = mshlf1%now%bmb_shlf  
    yelmo1%bnd%T_shlf   = mshlf1%now%T_shlf  

    yelmo1%bnd%Q_geo    = gthrm1%now%ghf 
    
    call yelmo_print_bound(yelmo1%bnd)

    time = time_init 

    ! Initialize state variables (dyn,therm,mat)
    ! (initialize temps with robin method with a cold base)
    call yelmo_init_state(yelmo1,path_par,time=time_init,thrm_method="robin-cold")

    if (yelmo1%par%use_restart) then 
        ! If using restart file, set boundary module variables equal to restarted value 
         
        isos1%now%z_bed  = yelmo1%bnd%z_bed

    end if 

    ! Run yelmo for several years with constant boundary conditions and topo
    ! to equilibrate thermodynamics and dynamics
    call yelmo_update_equil(yelmo1,time,time_tot=time_equil,topo_fixed=.FALSE.,dt=1.0,ssa_vel_max=500.0)
    
    ! 2D file 
    call yelmo_write_init(yelmo1,file2D,time_init=time,units="years") 
!     call write_step_2D_small(yelmo1,file2D,time=time)  
    call write_step_2D_combined(yelmo1,isos1,snp1,mshlf1,smbpal1,file2D,time=time)
    
    ! 1D file 
    call write_yreg_init(yelmo1,file1D,time_init=time_init,units="years",mask=yelmo1%bnd%ice_allowed)
    call write_yreg_step(yelmo1%reg,file1D,time=time) 
    
    ! Advance timesteps
    do n = 1, ceiling((time_end-time_init)/dtt)

        ! Get current time 
        time = time_init + n*dtt

        ! == SEA LEVEL ==========================================================
        call sealevel_update(sealev,year_bp=time)
        yelmo1%bnd%z_sl  = sealev%z_sl 

        ! == Yelmo ice sheet ===================================================
        call yelmo_update(yelmo1,time)

        ! == ISOSTASY ==========================================================
        call isos_update(isos1,yelmo1%tpo%now%H_ice,yelmo1%bnd%z_sl,time) 
        yelmo1%bnd%z_bed = isos1%now%z_bed

if (calc_transient_climate) then 
        ! == CLIMATE (ATMOSPHERE AND OCEAN) ====================================
        if (mod(time,dtt)==0) then !mmr - this gives problems with restart when dtt is small if (mod(time,2.0)==0) then
            ! Update snapclim
            call snapclim_update(snp1,z_srf=yelmo1%tpo%now%z_srf,time=time,domain=domain)
        end if 

        ! == SURFACE MASS BALANCE ==============================================

        call smbpal_update_monthly(smbpal1,snp1%now%tas,snp1%now%pr, &
                                   yelmo1%tpo%now%z_srf,yelmo1%tpo%now%H_ice,time) 
        yelmo1%bnd%smb   = smbpal1%ann%smb*conv_we_ie*1e-3       ! [mm we/a] => [m ie/a]
        yelmo1%bnd%T_srf = smbpal1%ann%tsrf 

!         yelmo1%bnd%smb   = yelmo1%dta%pd%smb
!         yelmo1%bnd%T_srf = yelmo1%dta%pd%t2m
    
        ! == MARINE AND TOTAL BASAL MASS BALANCE ===============================
        call marshelf_calc_Tshlf(mshlf1,yelmo1%tpo%now%H_ice,yelmo1%bnd%z_bed,yelmo1%tpo%now%f_grnd, &
                         yelmo1%bnd%z_sl,depth=snp1%now%depth,to_ann=snp1%now%to_ann, &
                         dto_ann=snp1%now%to_ann - snp1%clim0%to_ann)

        call marshelf_update(mshlf1,yelmo1%tpo%now%H_ice,yelmo1%bnd%z_bed,yelmo1%tpo%now%f_grnd, &
                         yelmo1%bnd%z_sl,regions=yelmo1%bnd%regions,dx=yelmo1%grd%dx*1e-3)

end if 

        yelmo1%bnd%bmb_shlf = mshlf1%now%bmb_shlf  
        yelmo1%bnd%T_shlf   = mshlf1%now%T_shlf  

        ! == MODEL OUTPUT =======================================================

        if (mod(time,dt2D_out)==0) then 
!             call write_step_2D_small(yelmo1,file2D,time=time)
            call write_step_2D_combined(yelmo1,isos1,snp1,mshlf1,smbpal1,file2D,time=time)
        end if 

        if (mod(time,dt1D_out)==0) then 
            call write_yreg_step(yelmo1%reg,file1D,time=time) 
        end if 

        if (mod(time,dt_restart)==0) then 
            call yelmo_restart_write(yelmo1,file_restart,time=time) 
        end if 

        if (mod(time,10.0)==0) then
            write(*,"(a,f14.4)") "yelmo::       time = ", time
        end if 

    end do 

    ! Write the restart file for the end of the simulation
    call yelmo_restart_write(yelmo1,file_restart,time=time) 

!     ! Let's see if we can read a restart file 
!     call yelmo_restart_read(yelmo1,file_restart,time=time)

    ! Finalize program
    call yelmo_end(yelmo1,time=time)

    ! Stop timing 
    call cpu_time(cpu_end_time)

    write(*,"(a,f12.3,a)") "Time  = ",(cpu_end_time-cpu_start_time)/60.0 ," min"
    write(*,"(a,f12.1,a)") "Speed = ",(1e-3*(time_end-time_init))/((cpu_end_time-cpu_start_time)/3600.0), "kiloyears / hr"

contains

    subroutine write_step_2D_small(ylmo,filename,time)

        implicit none 
        
        type(yelmo_class),      intent(IN) :: ylmo
!         type(snapclim_class),   intent(IN) :: snp 
!         type(marshelf_class),   intent(IN) :: mshlf 
!         type(smbpal_class),     intent(IN) :: srf  
        !type(sediments_class),  intent(IN) :: sed 
        !type(geothermal_class), intent(IN) :: gthrm
        !type(isos_class),       intent(IN) :: isos
        
        character(len=*),  intent(IN) :: filename
        real(prec), intent(IN) :: time

        ! Local variables
        integer    :: ncid, n
        real(prec) :: time_prev 

        ! Open the file for writing
        call nc_open(filename,ncid,writable=.TRUE.)

        ! Determine current writing time step 
        n = nc_size(filename,"time",ncid)
        call nc_read(filename,"time",time_prev,start=[n],count=[1],ncid=ncid) 
        if (abs(time-time_prev).gt.1e-5) n = n+1 

        ! Update the time step
        call nc_write(filename,"time",time,dim1="time",start=[n],count=[1],ncid=ncid)

        ! == yelmo_topography ==
        call nc_write(filename,"H_ice",ylmo%tpo%now%H_ice,units="m",long_name="Ice thickness", &
                      dim1="xc",dim2="yc",dim3="time",start=[1,1,n],ncid=ncid)
        call nc_write(filename,"z_srf",ylmo%tpo%now%z_srf,units="m",long_name="Surface elevation", &
                      dim1="xc",dim2="yc",dim3="time",start=[1,1,n],ncid=ncid)
        call nc_write(filename,"mask_bed",ylmo%tpo%now%mask_bed,units="",long_name="Bed mask", &
                      dim1="xc",dim2="yc",dim3="time",start=[1,1,n],ncid=ncid)
        
        call nc_write(filename,"beta",ylmo%dyn%now%beta,units="Pa a m-1",long_name="Dragging coefficient", &
                      dim1="xc",dim2="yc",dim3="time",start=[1,1,n],ncid=ncid)
        call nc_write(filename,"visc_eff",ylmo%dyn%now%visc_eff,units="Pa a m",long_name="Effective viscosity (SSA)", &
                      dim1="xc",dim2="yc",dim3="time",start=[1,1,n],ncid=ncid)

        call nc_write(filename,"uxy_i_bar",ylmo%dyn%now%uxy_i_bar,units="m/a",long_name="Internal shear velocity magnitude", &
                       dim1="xc",dim2="yc",dim3="time",start=[1,1,n],ncid=ncid)
        call nc_write(filename,"uxy_b",ylmo%dyn%now%uxy_b,units="m/a",long_name="Basal sliding velocity magnitude", &
                     dim1="xc",dim2="yc",dim3="time",start=[1,1,n],ncid=ncid)
        call nc_write(filename,"uxy_bar",ylmo%dyn%now%uxy_bar,units="m/a",long_name="Vertically integrated velocity magnitude", &
                      dim1="xc",dim2="yc",dim3="time",start=[1,1,n],ncid=ncid)
        
!         call nc_write(filename,"z_sl",ylmo%bnd%z_sl,units="m",long_name="Sea level rel. to present", &
!                       dim1="xc",dim2="yc",dim3="time",start=[1,1,n],ncid=ncid)
        
        call nc_write(filename,"z_bed",ylmo%bnd%z_bed,units="m",long_name="Bedrock elevation", &
                      dim1="xc",dim2="yc",dim3="time",start=[1,1,n],ncid=ncid)
        
        ! Close the netcdf file
        call nc_close(ncid)

        return 

    end subroutine write_step_2D_small

    subroutine write_step_2D_combined(ylmo,isos,snp,mshlf,srf,filename,time)

        implicit none 
        
        type(yelmo_class),      intent(IN) :: ylmo
        type(isos_class),       intent(IN) :: isos 
        type(snapclim_class),   intent(IN) :: snp 
        type(marshelf_class),   intent(IN) :: mshlf 
        type(smbpal_class),     intent(IN) :: srf 
        !type(sediments_class),  intent(IN) :: sed 
        !type(geothermal_class), intent(IN) :: gthrm
        !type(isos_class),       intent(IN) :: isos
        
        character(len=*),  intent(IN) :: filename
        real(prec), intent(IN) :: time

        ! Local variables
        integer    :: ncid, n
        real(prec) :: time_prev 

        ! Open the file for writing
        call nc_open(filename,ncid,writable=.TRUE.)

        ! Determine current writing time step 
        n = nc_size(filename,"time",ncid)
        call nc_read(filename,"time",time_prev,start=[n],count=[1],ncid=ncid) 
        if (abs(time-time_prev).gt.1e-5) n = n+1 

        ! Update the time step
        call nc_write(filename,"time",time,dim1="time",start=[n],count=[1],ncid=ncid)

        ! Write model speed 
        call nc_write(filename,"speed",ylmo%par%model_speed,units="kyr/hr",long_name="Model speed (Yelmo only)", &
                      dim1="time",start=[n],count=[1],ncid=ncid)
        call nc_write(filename,"dt_avg",ylmo%par%dt_avg,units="yr",long_name="Average timestep", &
                      dim1="time",start=[n],count=[1],ncid=ncid)
        call nc_write(filename,"eta_avg",ylmo%par%eta_avg,units="m a-1",long_name="Average eta (maximum PC truncation error)", &
                      dim1="time",start=[n],count=[1],ncid=ncid)
        
        ! == yelmo_topography ==
        call nc_write(filename,"H_ice",ylmo%tpo%now%H_ice,units="m",long_name="Ice thickness", &
                      dim1="xc",dim2="yc",dim3="time",start=[1,1,n],ncid=ncid)
        call nc_write(filename,"z_srf",ylmo%tpo%now%z_srf,units="m",long_name="Surface elevation", &
                      dim1="xc",dim2="yc",dim3="time",start=[1,1,n],ncid=ncid)
        call nc_write(filename,"mask_bed",ylmo%tpo%now%mask_bed,units="",long_name="Bed mask", &
                      dim1="xc",dim2="yc",dim3="time",start=[1,1,n],ncid=ncid)
        
        call nc_write(filename,"mb_applied",ylmo%tpo%now%mb_applied,units="m",long_name="Applied net mass balance", &
                      dim1="xc",dim2="yc",dim3="time",start=[1,1,n],ncid=ncid)

        call nc_write(filename,"H_grnd",ylmo%tpo%now%H_grnd,units="m",long_name="Ice thickness overburden", &
                      dim1="xc",dim2="yc",dim3="time",start=[1,1,n],ncid=ncid)
        call nc_write(filename,"N_eff",ylmo%dyn%now%N_eff,units="bar",long_name="Effective pressure", &
                      dim1="xc",dim2="yc",dim3="time",start=[1,1,n],ncid=ncid)
        call nc_write(filename,"calv",ylmo%tpo%now%calv,units="m/a ice equiv.",long_name="Calving rate", &
                      dim1="xc",dim2="yc",dim3="time",start=[1,1,n],ncid=ncid)

        call nc_write(filename,"f_grnd",ylmo%tpo%now%f_grnd,units="1",long_name="Grounded fraction", &
                      dim1="xc",dim2="yc",dim3="time",start=[1,1,n],ncid=ncid)
        call nc_write(filename,"f_ice",ylmo%tpo%now%f_ice,units="1",long_name="Ice fraction in grid cell", &
                      dim1="xc",dim2="yc",dim3="time",start=[1,1,n],ncid=ncid)

!         call nc_write(filename,"dist_grline",ylmo%tpo%now%dist_grline,units="km", &
!                       long_name="Distance to nearest grounding-line point", &
!                       dim1="xc",dim2="yc",dim3="time",start=[1,1,n],ncid=ncid)
        
        call nc_write(filename,"C_bed",ylmo%dyn%now%C_bed,units="Pa",long_name="Bed friction coefficient", &
                      dim1="xc",dim2="yc",dim3="time",start=[1,1,n],ncid=ncid)
        call nc_write(filename,"beta",ylmo%dyn%now%beta,units="Pa a m-1",long_name="Basal friction coefficient", &
                      dim1="xc",dim2="yc",dim3="time",start=[1,1,n],ncid=ncid)
        call nc_write(filename,"visc_eff",ylmo%dyn%now%visc_eff,units="Pa a m",long_name="Effective viscosity (SSA)", &
                      dim1="xc",dim2="yc",dim3="time",start=[1,1,n],ncid=ncid)

!         call nc_write(filename,"uxy_i_bar",ylmo%dyn%now%uxy_i_bar,units="m/a",long_name="Internal shear velocity magnitude", &
!                        dim1="xc",dim2="yc",dim3="time",start=[1,1,n],ncid=ncid)
        call nc_write(filename,"uxy_b",ylmo%dyn%now%uxy_b,units="m/a",long_name="Basal sliding velocity magnitude", &
                     dim1="xc",dim2="yc",dim3="time",start=[1,1,n],ncid=ncid)
<<<<<<< HEAD
<<<<<<< Updated upstream
        call nc_write(filename,"uxy_bar",ylmo%dyn%now%uxy_bar,units="m/a",long_name="Vertically integrated velocity magnitude", &
||||||| merged common ancestors
!         call nc_write(filename,"uxy_bar",ylmo%dyn%now%uxy_bar,units="m/a",long_name="Vertically-averaged velocity magnitude", &
!                       dim1="xc",dim2="yc",dim3="time",start=[1,1,n],ncid=ncid)
        call nc_write(filename,"uxy_s",ylmo%dyn%now%uxy_s,units="m/a",long_name="Surface velocity magnitude", &
=======
        call nc_write(filename,"uxy_bar",ylmo%dyn%now%uxy_bar,units="m/a",long_name="Vertically-averaged velocity magnitude", &
                      dim1="xc",dim2="yc",dim3="time",start=[1,1,n],ncid=ncid)
        call nc_write(filename,"uxy_s",ylmo%dyn%now%uxy_s,units="m/a",long_name="Surface velocity magnitude", &
>>>>>>> Stashed changes
=======
!         call nc_write(filename,"uxy_bar",ylmo%dyn%now%uxy_bar,units="m/a",long_name="Vertically-averaged velocity magnitude", &
!                       dim1="xc",dim2="yc",dim3="time",start=[1,1,n],ncid=ncid)
        call nc_write(filename,"uxy_s",ylmo%dyn%now%uxy_s,units="m/a",long_name="Surface velocity magnitude", &
>>>>>>> c6f7f39d
                      dim1="xc",dim2="yc",dim3="time",start=[1,1,n],ncid=ncid)
        
        call nc_write(filename,"T_ice",ylmo%thrm%now%T_ice,units="K",long_name="Ice temperature", &
                      dim1="xc",dim2="yc",dim3="zeta",dim4="time",start=[1,1,1,n],ncid=ncid)
        
        call nc_write(filename,"T_prime",ylmo%thrm%now%T_ice-ylmo%thrm%now%T_pmp,units="deg C",long_name="Homologous ice temperature", &
                      dim1="xc",dim2="yc",dim3="zeta",dim4="time",start=[1,1,1,n],ncid=ncid)
        call nc_write(filename,"f_pmp",ylmo%thrm%now%f_pmp,units="1",long_name="Fraction of grid point at pmp", &
                      dim1="xc",dim2="yc",dim3="time",start=[1,1,n],ncid=ncid)

        call nc_write(filename,"Q_strn",ylmo%thrm%now%Q_strn/(rho_ice*ylmo%thrm%now%cp),units="K a-1",long_name="Strain heating", &
                      dim1="xc",dim2="yc",dim3="zeta",dim4="time",start=[1,1,1,n],ncid=ncid)
        call nc_write(filename,"Q_b",ylmo%thrm%now%Q_b,units="J a-1 m-2",long_name="Basal frictional heating", &
                      dim1="xc",dim2="yc",dim3="time",start=[1,1,n],ncid=ncid)
        call nc_write(filename,"bmb_grnd",ylmo%thrm%now%bmb_grnd,units="m/a ice equiv.",long_name="Basal mass balance (grounded)", &
                      dim1="xc",dim2="yc",dim3="time",start=[1,1,n],ncid=ncid)
        call nc_write(filename,"H_w",ylmo%thrm%now%H_w,units="m",long_name="Basal water layer thickness", &
                      dim1="xc",dim2="yc",dim3="time",start=[1,1,n],ncid=ncid)
        call nc_write(filename,"ATT",ylmo%mat%now%ATT,units="a^-1 Pa^-3",long_name="Rate factor", &
                      dim1="xc",dim2="yc",dim3="zeta",dim4="time",start=[1,1,1,n],ncid=ncid)

        call nc_write(filename,"enh_bar",ylmo%mat%now%enh_bar,units="1",long_name="Vertically averaged enhancement factor", &
                      dim1="xc",dim2="yc",dim3="time",start=[1,1,n],ncid=ncid)
        call nc_write(filename,"visc_int",ylmo%mat%now%visc_int,units="Pa a m",long_name="Vertically integrated viscosity", &
                      dim1="xc",dim2="yc",dim3="time",start=[1,1,n],ncid=ncid)

        ! Boundaries
        call nc_write(filename,"z_bed",ylmo%bnd%z_bed,units="m",long_name="Bedrock elevation", &
                      dim1="xc",dim2="yc",dim3="time",start=[1,1,n],ncid=ncid) 
        call nc_write(filename,"z_sl",ylmo%bnd%z_sl,units="m",long_name="Sea level rel. to present", &
                      dim1="xc",dim2="yc",dim3="time",start=[1,1,n],ncid=ncid)
!         call nc_write(filename,"H_sed",ylmo%bnd%H_sed,units="m",long_name="Sediment thickness", &
!                       dim1="xc",dim2="yc",dim3="time",start=[1,1,n],ncid=ncid)
        call nc_write(filename,"smb",ylmo%bnd%smb,units="m/a ice equiv.",long_name="Surface mass balance", &
                      dim1="xc",dim2="yc",dim3="time",start=[1,1,n],ncid=ncid)
        call nc_write(filename,"smb_errpd",ylmo%bnd%smb-ylmo%dta%pd%smb,units="m/a ice equiv.",long_name="Surface mass balance error wrt present day", &
                      dim1="xc",dim2="yc",dim3="time",start=[1,1,n],ncid=ncid)
        call nc_write(filename,"T_srf",ylmo%bnd%T_srf,units="K",long_name="Surface temperature", &
                      dim1="xc",dim2="yc",dim3="time",start=[1,1,n],ncid=ncid)
        call nc_write(filename,"bmb_shlf",ylmo%bnd%bmb_shlf,units="m/a ice equiv.",long_name="Basal mass balance (shelf)", &
                      dim1="xc",dim2="yc",dim3="time",start=[1,1,n],ncid=ncid)
        call nc_write(filename,"z_sl",ylmo%bnd%z_sl,units="m",long_name="Sea level rel. to present", &
                      dim1="xc",dim2="yc",dim3="time",start=[1,1,n],ncid=ncid)

        call nc_write(filename,"Q_geo",ylmo%bnd%Q_geo,units="mW/m^2",long_name="Geothermal heat flux", &
                      dim1="xc",dim2="yc",start=[1,1],ncid=ncid)
        
        call nc_write(filename,"bmb",ylmo%tpo%now%bmb,units="m/a ice equiv.",long_name="Basal mass balance", &
                      dim1="xc",dim2="yc",dim3="time",start=[1,1,n],ncid=ncid)
        
        ! External data
        call nc_write(filename,"dzbdt",isos%now%dzbdt,units="m/a",long_name="Bedrock uplift rate", &
                      dim1="xc",dim2="yc",dim3="time",start=[1,1,n],ncid=ncid)
 
        call nc_write(filename,"dT_shlf",mshlf%now%dT_shlf,units="K",long_name="Shelf temperature anomaly", &
                      dim1="xc",dim2="yc",dim3="time",start=[1,1,n],ncid=ncid)

        call nc_write(filename,"Ta_ann",snp%now%ta_ann,units="K",long_name="Near-surface air temperature (ann)", &
                      dim1="xc",dim2="yc",dim3="time",start=[1,1,n],ncid=ncid)
        call nc_write(filename,"Ta_sum",snp%now%ta_sum,units="K",long_name="Near-surface air temperature (sum)", &
                      dim1="xc",dim2="yc",dim3="time",start=[1,1,n],ncid=ncid)
        call nc_write(filename,"Pr_ann",snp%now%pr_ann*1e-3,units="m/a water equiv.",long_name="Precipitation (ann)", &
                      dim1="xc",dim2="yc",dim3="time",start=[1,1,n],ncid=ncid)
       
        call nc_write(filename,"pr",snp%now%pr*1e-3,units="m/a water equiv.",long_name="Precipitation (ann)", &
                      dim1="xc",dim2="yc",dim3="month",dim4="time",start=[1,1,1,n],ncid=ncid)
              
        call nc_write(filename,"dTa_ann",snp%now%ta_ann-snp%clim0%ta_ann,units="K",long_name="Near-surface air temperature anomaly (ann)", &
                      dim1="xc",dim2="yc",dim3="time",start=[1,1,n],ncid=ncid)
        call nc_write(filename,"dTa_sum",snp%now%ta_sum-snp%clim0%ta_sum,units="K",long_name="Near-surface air temperature anomaly (sum)", &
                      dim1="xc",dim2="yc",dim3="time",start=[1,1,n],ncid=ncid)
        call nc_write(filename,"dPr_ann",(snp%now%pr_ann-snp%clim0%pr_ann)*1e-3,units="m/a water equiv.",long_name="Precipitation anomaly (ann)", &
                      dim1="xc",dim2="yc",dim3="time",start=[1,1,n],ncid=ncid)
        
!         call nc_write(filename,"PDDs",srf%ann%PDDs,units="degC days",long_name="Positive degree days (annual total)", &
!                       dim1="xc",dim2="yc",dim3="time",start=[1,1,n],ncid=ncid)

        ! Ice thickness comparison with present-day 
        call nc_write(filename,"H_ice_errpd",ylmo%tpo%now%H_ice-ylmo%dta%pd%H_ice,units="m",long_name="Ice thickness error wrt present day", &
                      dim1="xc",dim2="yc",dim3="time",start=[1,1,n],ncid=ncid)
        call nc_write(filename,"uxy_s_errpd",ylmo%dyn%now%uxy_s-ylmo%dta%pd%uxy_s,units="m",long_name="Ice thickness error wrt present day", &
                      dim1="xc",dim2="yc",dim3="time",start=[1,1,n],ncid=ncid)
        
        call nc_write(filename,"ssa_mask_acx",ylmo%dyn%now%ssa_mask_acx,units="1",long_name="SSA mask (acx)", &
                      dim1="xc",dim2="yc",dim3="time",start=[1,1,n],ncid=ncid)
        call nc_write(filename,"ssa_mask_acy",ylmo%dyn%now%ssa_mask_acy,units="1",long_name="SSA mask (acy)", &
                      dim1="xc",dim2="yc",dim3="time",start=[1,1,n],ncid=ncid)

        call nc_write(filename,"dzsdx",ylmo%tpo%now%dzsdx,units="m/m",long_name="Surface slope", &
                      dim1="xc",dim2="yc",dim3="time",start=[1,1,n],ncid=ncid)
        call nc_write(filename,"dzsdy",ylmo%tpo%now%dzsdy,units="m/m",long_name="Surface slope", &
                      dim1="xc",dim2="yc",dim3="time",start=[1,1,n],ncid=ncid)
        
        call nc_write(filename,"f_grnd_acx",ylmo%tpo%now%f_grnd_acx,units="1",long_name="Grounded fraction (acx)", &
                      dim1="xc",dim2="yc",dim3="time",start=[1,1,n],ncid=ncid)
        call nc_write(filename,"f_grnd_acy",ylmo%tpo%now%f_grnd_acy,units="1",long_name="Grounded fraction (acy)", &
                      dim1="xc",dim2="yc",dim3="time",start=[1,1,n],ncid=ncid)

        call nc_write(filename,"taub_acx",ylmo%dyn%now%taub_acx,units="Pa",long_name="Basal stress (x)", &
                       dim1="xc",dim2="yc",dim3="time",start=[1,1,n],ncid=ncid)
        call nc_write(filename,"taub_acy",ylmo%dyn%now%taub_acy,units="Pa",long_name="Basal stress (y)", &
                       dim1="xc",dim2="yc",dim3="time",start=[1,1,n],ncid=ncid)
        
        call nc_write(filename,"taud_acx",ylmo%dyn%now%taud_acx,units="Pa",long_name="Driving stress (x)", &
                       dim1="xc",dim2="yc",dim3="time",start=[1,1,n],ncid=ncid)
        call nc_write(filename,"taud_acy",ylmo%dyn%now%taud_acy,units="Pa",long_name="Driving stress (y)", &
                       dim1="xc",dim2="yc",dim3="time",start=[1,1,n],ncid=ncid)
        
        call nc_write(filename,"ux_b",ylmo%dyn%now%ux_b,units="m/a",long_name="Basal sliding velocity (x)", &
                      dim1="xc",dim2="yc",dim3="time",start=[1,1,n],ncid=ncid)
        call nc_write(filename,"uy_b",ylmo%dyn%now%uy_b,units="m/a",long_name="Basal sliding velocity (y)", &
                      dim1="xc",dim2="yc",dim3="time",start=[1,1,n],ncid=ncid)

        call nc_write(filename,"ux_i_bar",ylmo%dyn%now%ux_i_bar,units="m/a",long_name="Internal shear velocity (x)", &
                       dim1="xc",dim2="yc",dim3="time",start=[1,1,n],ncid=ncid)
        call nc_write(filename,"uy_i_bar",ylmo%dyn%now%uy_i_bar,units="m/a",long_name="Internal shear velocity (y)", &
                       dim1="xc",dim2="yc",dim3="time",start=[1,1,n],ncid=ncid)

        call nc_write(filename,"ux_bar",ylmo%dyn%now%ux_bar,units="m/a",long_name="Vertically averaged velocity (x)", &
                       dim1="xc",dim2="yc",dim3="time",start=[1,1,n],ncid=ncid)
        call nc_write(filename,"uy_bar",ylmo%dyn%now%uy_bar,units="m/a",long_name="Vertically averaged velocity (y)", &
                       dim1="xc",dim2="yc",dim3="time",start=[1,1,n],ncid=ncid)

        call nc_write(filename,"beta_acx",ylmo%dyn%now%beta_acx,units="Pa a m-1",long_name="Dragging coefficient (x)", &
                      dim1="xc",dim2="yc",dim3="time",start=[1,1,n],ncid=ncid)
        call nc_write(filename,"beta_acy",ylmo%dyn%now%beta_acy,units="Pa a m-1",long_name="Dragging coefficient (y)", &
                      dim1="xc",dim2="yc",dim3="time",start=[1,1,n],ncid=ncid)
        
        ! Close the netcdf file
        call nc_close(ncid)

        return 

    end subroutine write_step_2D_combined

end program yelmox 


<|MERGE_RESOLUTION|>--- conflicted
+++ resolved
@@ -411,23 +411,9 @@
 !                        dim1="xc",dim2="yc",dim3="time",start=[1,1,n],ncid=ncid)
         call nc_write(filename,"uxy_b",ylmo%dyn%now%uxy_b,units="m/a",long_name="Basal sliding velocity magnitude", &
                      dim1="xc",dim2="yc",dim3="time",start=[1,1,n],ncid=ncid)
-<<<<<<< HEAD
-<<<<<<< Updated upstream
-        call nc_write(filename,"uxy_bar",ylmo%dyn%now%uxy_bar,units="m/a",long_name="Vertically integrated velocity magnitude", &
-||||||| merged common ancestors
-!         call nc_write(filename,"uxy_bar",ylmo%dyn%now%uxy_bar,units="m/a",long_name="Vertically-averaged velocity magnitude", &
-!                       dim1="xc",dim2="yc",dim3="time",start=[1,1,n],ncid=ncid)
+        call nc_write(filename,"uxy_bar",ylmo%dyn%now%uxy_bar,units="m/a",long_name="Vertically-averaged velocity magnitude", &
+                      dim1="xc",dim2="yc",dim3="time",start=[1,1,n],ncid=ncid)
         call nc_write(filename,"uxy_s",ylmo%dyn%now%uxy_s,units="m/a",long_name="Surface velocity magnitude", &
-=======
-        call nc_write(filename,"uxy_bar",ylmo%dyn%now%uxy_bar,units="m/a",long_name="Vertically-averaged velocity magnitude", &
-                      dim1="xc",dim2="yc",dim3="time",start=[1,1,n],ncid=ncid)
-        call nc_write(filename,"uxy_s",ylmo%dyn%now%uxy_s,units="m/a",long_name="Surface velocity magnitude", &
->>>>>>> Stashed changes
-=======
-!         call nc_write(filename,"uxy_bar",ylmo%dyn%now%uxy_bar,units="m/a",long_name="Vertically-averaged velocity magnitude", &
-!                       dim1="xc",dim2="yc",dim3="time",start=[1,1,n],ncid=ncid)
-        call nc_write(filename,"uxy_s",ylmo%dyn%now%uxy_s,units="m/a",long_name="Surface velocity magnitude", &
->>>>>>> c6f7f39d
                       dim1="xc",dim2="yc",dim3="time",start=[1,1,n],ncid=ncid)
         
         call nc_write(filename,"T_ice",ylmo%thrm%now%T_ice,units="K",long_name="Ice temperature", &
