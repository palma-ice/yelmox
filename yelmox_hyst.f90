--- conflicted
+++ resolved
@@ -420,7 +420,6 @@
 
         call nc_write(filename,"uxy_bar",ylmo%dyn%now%uxy_bar,units="m/a",long_name="Vertically integrated velocity magnitude", &
                       dim1="xc",dim2="yc",dim3="time",start=[1,1,n],ncid=ncid)
-<<<<<<< HEAD
         call nc_write(filename,"uxy_b",ylmo%dyn%now%uxy_b,units="m/a",long_name="Basal sliding velocity magnitude", &
                      dim1="xc",dim2="yc",dim3="time",start=[1,1,n],ncid=ncid)
         call nc_write(filename,"uxy_s",ylmo%dyn%now%uxy_s,units="m/a",long_name="Surface velocity magnitude", &
@@ -428,13 +427,6 @@
         
 !         call nc_write(filename,"T_ice",ylmo%thrm%now%T_ice,units="K",long_name="Ice temperature", &
 !                       dim1="xc",dim2="yc",dim3="zeta",dim4="time",start=[1,1,1,n],ncid=ncid)
-=======
-        call nc_write(filename,"uxy_s",ylmo%dyn%now%uxy_s,units="m/a",long_name="Surface velocity magnitude", & !mmr
-                      dim1="xc",dim2="yc",dim3="time",start=[1,1,n],ncid=ncid)                                  !mmr
-
-        call nc_write(filename,"T_ice",ylmo%thrm%now%T_ice,units="K",long_name="Ice temperature", &
-                      dim1="xc",dim2="yc",dim3="zeta",dim4="time",start=[1,1,1,n],ncid=ncid)
->>>>>>> 7dd11b5d
         
         call nc_write(filename,"T_prime",ylmo%thrm%now%T_ice-ylmo%thrm%now%T_pmp,units="deg C",long_name="Homologous ice temperature", &
                       dim1="xc",dim2="yc",dim3="zeta",dim4="time",start=[1,1,1,n],ncid=ncid)
