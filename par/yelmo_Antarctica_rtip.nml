--- conflicted
+++ resolved
@@ -63,15 +63,12 @@
  file            = 'input/timeout_ramp_100kyr.txt'
  times           = 0          
 /
-<<<<<<< HEAD
 
 &tm_2D_fastiso
  method          = 'const'
  dt              = 500.0
 /
 
-=======
->>>>>>> bf8f8239
 &tm_2Dsm
  method          = 'const'    
  dt              = 1000000.0  
@@ -165,98 +162,52 @@
  pc_eps          = 1.0        
 /
 &ytopo
-<<<<<<< HEAD
-    solver              = "impl-lis"        ! "expl", "impl-lis"
-    calv_flt_method     = "vm-l19"          ! "zero", "simple", "flux", "vm-l19", "kill"
-    calv_grnd_method    = "stress-b12"      ! "zero", "stress-b12"
-    bmb_gl_method       = "pmp"             ! "fcmp": flotation; "fmp": full melt; "pmp": partial melt; "nmp": no melt; "pmpt": partial melt and grounding zone
-    fmb_method          = 1                 ! 0: prescribe boundary field fmb_shlf; 1: calculate proportional fmb~bmb_shlf.
-    dmb_method          = 0                 ! 0: no subgrid discharge, 1: subgrid discharge on
-    surf_gl_method      = 0                 ! 0: binary (max grnd/flt elevation), 1: subgrid average elevation
-    margin_flt_subgrid  = True              ! Allow fractional ice area for floating margins
-    margin2nd           = False             ! Apply second-order upwind approximation to gradients at the margin
-    use_bmb             = True              ! Use basal mass balance in mass conservation equation
-    topo_fixed          = False             ! Keep ice thickness fixed, perform other ytopo calculations
-    topo_rel            = 0                 ! 0: No relaxation; 1: relax shelf; 2: relax shelf + gl; 3: all points, 4: gl-zone only
-    topo_rel_tau        = 10.0              ! [a] Time scale for relaxation
-    topo_rel_field      = "H_ref"           ! "H_ref" or "H_ice_n"
-    calv_tau            = 1.0               ! [a] Characteristic calving time
-    calv_thin           = 30.0              ! [m/yr] Calving rate to apply to very thin ice
-    H_min_grnd          = 5.0               ! [m] Minimum ice thickness at grounded margin (thinner ice is ablated) - helps with stability
-    H_min_flt           = 0.0               ! [m] Minimum ice thickness at floating margin (thinner ice is ablated) - helps with stability
-    sd_min              = 100.0             ! [m] calv_grnd(z_bed_sd <  = sd_min)     = 0.0
-    sd_max              = 500.0             ! [m] calv_grnd(z_bed_sd >  = sd_max)     = calv_max
-    calv_grnd_max       = 0.0               ! [m/a] Maximum grounded calving rate from high stdev(z_bed)
-    grad_lim            = 0.05              ! [m/m] Maximum allowed sloped in gradient calculations (dz/dx,dH/dx)
-    grad_lim_zb         = 0.05              ! [m/m] Maximum allowed sloped in bed gradient (dzb/dx)
-    dist_grz            = 200.0             ! [km] Radius to consider part of "grounding-line zone" (grz)
-    gl_sep              = 1                 ! 1: Linear f_grnd_acx/acy and binary f_grnd, 2: area f_grnd, average to acx/acy
-    gz_nx               = 15                ! [-] Number of interpolation points (nx*nx) to calculate grounded area at grounding line
-    gz_Hg0              = 0.0               ! [m] Grounding zone, limit of penetration of bmb_grnd
-    gz_Hg1              = 100.0             ! [m] Grounding zone, limit of penetration of bmb_shlf
-    fmb_scale           = 1.0               ! Scaling of fmb ~ scale*bmb, scale=10 suggested by Pollard and DeConto (2016)
-    k2                  = 3.2e9             ! [m yr] eigen calving scaling factor (Albrecht et al, 2021 recommend 1e17 m s == 3.2e9 m yr)
-    w2                  = 25                ! [-] vm-l19 calving eigenvalue weighting coefficient
-    kt_ref              = 0.0025            ! [m yr-1 Pa-1] vm-l19 calving scaling parameter
-    kt_deep             = 0.1               ! [m yr-1 Pa-1] vm-l19 calving scaling parameter for deep ocean
-    Hc_ref              = 200.0             ! [m] Calving limit in ice thickness (thinner ice calves)
-    Hc_ref_thin         = 50.0              ! [m] Reference ice thickness for thin ice calving
-    Hc_deep             = 500.0             ! [m] Calving limit in ice thickness (thinner ice calves)
-    zb_deep_0           = -1000.0           ! [m] Bedrock elevation to begin transition to deep ocean
-    zb_deep_1           = -1500.0           ! [m] Bedrock elevation to end transition to deep ocean
-    zb_sigma            = 0.0               ! [m] Gaussian filtering of bedrock for calving transition to deep ocean
-    dmb_alpha_max       = 60.0              ! [deg] Maximum angle of slope from coast at which to allow discharge
-    dmb_tau             = 100.0             ! [yr]  Discharge timescale
-    dmb_sigma_ref       = 300.0             ! [m]   Reference bed roughness
-    dmb_m_d             = 3.0               ! [-]   Discharge distance scaling exponent
-    dmb_m_r             = 1.0               ! [-]   Discharge resolution scaling exponent
-=======
- solver          = 'impl-lis' 
- calv_flt_method = 'vm-l19'   
- calv_grnd_method = 'stress-b12'
- bmb_gl_method   = 'pmpt'     
- fmb_method      = 1          
- dmb_method      = 0          
- surf_gl_method  = 0          
- margin_flt_subgrid = .true.  
- margin2nd       = .false.    
- use_bmb         = .true.     
- topo_fixed      = .false.    
- topo_rel        = 0          
- topo_rel_tau    = 10.0       
- topo_rel_field  = 'H_ref'    
- calv_tau        = 1.0        
- calv_thin       = 30.0       
- H_min_grnd      = 5.0        
- H_min_flt       = 0.0        
- sd_min          = 100.0      
- sd_max          = 500.0      
- calv_grnd_max   = 0.0        
- grad_lim        = 0.05       
- grad_lim_zb     = 0.05       
- dist_grz        = 200.0      
- gl_sep          = 1          
- gz_nx           = 15         
- gz_Hg0          = 0.0        
- gz_Hg1          = 100.0      
- fmb_scale       = 1.0        
- k2              = 3200000000.0
- w2              = 25         
- kt_ref          = 0.0025     
- kt_deep         = 0.1        
- Hc_ref          = 100.0      
- Hc_ref_thin     = 25.0       
- Hc_deep         = 250.0      
- zb_deep_0       = -1000.0    
- zb_deep_1       = -1500.0    
- zb_sigma        = 0.0        
- dmb_alpha_max   = 60.0       
- dmb_tau         = 100.0      
- dmb_sigma_ref   = 300.0      
- dmb_m_d         = 3.0        
- dmb_m_r         = 1.0        
->>>>>>> bf8f8239
-/
+ solver              = "impl-lis"        ! "expl", "impl-lis"
+ calv_flt_method     = "vm-l19"          ! "zero", "simple", "flux", "vm-l19", "kill"
+ calv_grnd_method    = "stress-b12"      ! "zero", "stress-b12"
+ bmb_gl_method       = "pmp"             ! "fcmp": flotation; "fmp": full melt; "pmp": partial melt; "nmp": no melt; "pmpt": partial melt and grounding zone
+ fmb_method          = 1                 ! 0: prescribe boundary field fmb_shlf; 1: calculate proportional fmb~bmb_shlf.
+ dmb_method          = 0                 ! 0: no subgrid discharge, 1: subgrid discharge on
+ surf_gl_method      = 0                 ! 0: binary (max grnd/flt elevation), 1: subgrid average elevation
+ margin_flt_subgrid  = True              ! Allow fractional ice area for floating margins
+ margin2nd           = False             ! Apply second-order upwind approximation to gradients at the margin
+ use_bmb             = True              ! Use basal mass balance in mass conservation equation
+ topo_fixed          = False             ! Keep ice thickness fixed, perform other ytopo calculations
+ topo_rel            = 0                 ! 0: No relaxation; 1: relax shelf; 2: relax shelf + gl; 3: all points, 4: gl-zone only
+ topo_rel_tau        = 10.0              ! [a] Time scale for relaxation
+ topo_rel_field      = "H_ref"           ! "H_ref" or "H_ice_n"
+ calv_tau            = 1.0               ! [a] Characteristic calving time
+ calv_thin           = 30.0              ! [m/yr] Calving rate to apply to very thin ice
+ H_min_grnd          = 5.0               ! [m] Minimum ice thickness at grounded margin (thinner ice is ablated) - helps with stability
+ H_min_flt           = 0.0               ! [m] Minimum ice thickness at floating margin (thinner ice is ablated) - helps with stability
+ sd_min              = 100.0             ! [m] calv_grnd(z_bed_sd <  = sd_min)     = 0.0
+ sd_max              = 500.0             ! [m] calv_grnd(z_bed_sd >  = sd_max)     = calv_max
+ calv_grnd_max       = 0.0               ! [m/a] Maximum grounded calving rate from high stdev(z_bed)
+ grad_lim            = 0.05              ! [m/m] Maximum allowed sloped in gradient calculations (dz/dx,dH/dx)
+ grad_lim_zb         = 0.05              ! [m/m] Maximum allowed sloped in bed gradient (dzb/dx)
+ dist_grz            = 200.0             ! [km] Radius to consider part of "grounding-line zone" (grz)
+ gl_sep              = 1                 ! 1: Linear f_grnd_acx/acy and binary f_grnd, 2: area f_grnd, average to acx/acy
+ gz_nx               = 15                ! [-] Number of interpolation points (nx*nx) to calculate grounded area at grounding line
+ gz_Hg0              = 0.0               ! [m] Grounding zone, limit of penetration of bmb_grnd
+ gz_Hg1              = 100.0             ! [m] Grounding zone, limit of penetration of bmb_shlf
+ fmb_scale           = 1.0               ! Scaling of fmb ~ scale*bmb, scale=10 suggested by Pollard and DeConto (2016)
+ k2                  = 3.2e9             ! [m yr] eigen calving scaling factor (Albrecht et al, 2021 recommend 1e17 m s == 3.2e9 m yr)
+ w2                  = 25                ! [-] vm-l19 calving eigenvalue weighting coefficient
+ kt_ref              = 0.0025            ! [m yr-1 Pa-1] vm-l19 calving scaling parameter
+ kt_deep             = 0.1               ! [m yr-1 Pa-1] vm-l19 calving scaling parameter for deep ocean
+ Hc_ref              = 200.0             ! [m] Calving limit in ice thickness (thinner ice calves)
+ Hc_ref_thin         = 50.0              ! [m] Reference ice thickness for thin ice calving
+ Hc_deep             = 500.0             ! [m] Calving limit in ice thickness (thinner ice calves)
+ zb_deep_0           = -1000.0           ! [m] Bedrock elevation to begin transition to deep ocean
+ zb_deep_1           = -1500.0           ! [m] Bedrock elevation to end transition to deep ocean
+ zb_sigma            = 0.0               ! [m] Gaussian filtering of bedrock for calving transition to deep ocean
+ dmb_alpha_max       = 60.0              ! [deg] Maximum angle of slope from coast at which to allow discharge
+ dmb_tau             = 100.0             ! [yr]  Discharge timescale
+ dmb_sigma_ref       = 300.0             ! [m]   Reference bed roughness
+ dmb_m_d             = 3.0               ! [-]   Discharge distance scaling exponent
+ dmb_m_r             = 1.0               ! [-]   Discharge resolution scaling exponent
+/
+
 &ydyn
  solver          = 'diva'     
  visc_method     = 1          
@@ -350,6 +301,7 @@
  cp_rock         = 1000.0     
  kt_rock         = 63000000.0 
 /
+
 &yelmo_masks
  basins_load     = .true.     
  basins_path     = 'ice_data/{domain}/{grid_name}/{grid_name}_BASINS-nasa.nc'
@@ -358,6 +310,7 @@
  regions_path    = 'ice_data/{domain}/{grid_name}/{grid_name}_REGIONS.nc'
  regions_nms     = 'mask' 'None'
 /
+
 &yelmo_init_topo
  init_topo_load  = .true.     
  init_topo_path  = 'ice_data/{domain}/{grid_name}/{grid_name}_TOPO-BedMachine.nc'
@@ -367,46 +320,27 @@
  smooth_H_ice    = 0.0        
  smooth_z_bed    = 0.0        
 /
+
 &yelmo_data
-<<<<<<< HEAD
-    pd_topo_load      = True
-    pd_topo_path      = "ice_data/{domain}/{grid_name}/{grid_name}_TOPO-BedMachine.nc"
-    pd_topo_names     = "H_ice" "z_bed" "z_bed_sd" "z_srf" "mask" ! Ice thickness, bedrock elevation, bedrock noise, surface elevation
-    pd_tsrf_load      = True
-    pd_tsrf_path      = "ice_data/{domain}/{grid_name}/{grid_name}_RACMO-VW23.nc"
-    pd_tsrf_name      = "T_srf"                      ! Surface temperature (or near-surface temperature)
-    pd_tsrf_monthly   = True
-    pd_smb_load       = True
-    pd_smb_path       = "ice_data/{domain}/{grid_name}/{grid_name}_RACMO-VW23.nc"
-    pd_smb_name       = "smb"                        ! Surface mass balance
-    pd_smb_monthly    = True
-    pd_vel_load       = True
-    pd_vel_path       = "ice_data/{domain}/{grid_name}/{grid_name}_VEL-R11-2.nc"
-    pd_vel_names      = "ux_srf" "uy_srf"            ! Surface velocity
-    pd_age_load       = False
-    pd_age_path       = "input/{domain}/{grid_name}/{grid_name}_STRAT-M15.nc"
-    pd_age_names      = "age_iso" "depth_iso"        ! ages of isochrones; depth of isochrones
-
-=======
- pd_topo_load    = .true.     
- pd_topo_path    = 'ice_data/{domain}/{grid_name}/{grid_name}_TOPO-BedMachine.nc'
- pd_topo_names   = 'H_ice' 'z_bed' 'z_bed_sd' 'z_srf' 'mask'
- pd_tsrf_load    = .true.     
- pd_tsrf_path    = 'ice_data/{domain}/{grid_name}/{grid_name}_RACMO-VW23.nc'
- pd_tsrf_name    = 'T_srf'    
- pd_tsrf_monthly = .true.     
- pd_smb_load     = .true.     
- pd_smb_path     = 'ice_data/{domain}/{grid_name}/{grid_name}_RACMO-VW23.nc'
- pd_smb_name     = 'smb'      
- pd_smb_monthly  = .true.     
- pd_vel_load     = .true.     
- pd_vel_path     = 'ice_data/{domain}/{grid_name}/{grid_name}_VEL-R11-2.nc'
- pd_vel_names    = 'ux_srf' 'uy_srf'
- pd_age_load     = .false.    
- pd_age_path     = 'input/{domain}/{grid_name}/{grid_name}_STRAT-M15.nc'
- pd_age_names    = 'age_iso' 'depth_iso'
->>>>>>> bf8f8239
-/
+ pd_topo_load      = True
+ pd_topo_path      = "ice_data/{domain}/{grid_name}/{grid_name}_TOPO-BedMachine.nc"
+ pd_topo_names     = "H_ice" "z_bed" "z_bed_sd" "z_srf" "mask" ! Ice thickness, bedrock elevation, bedrock noise, surface elevation
+ pd_tsrf_load      = True
+ pd_tsrf_path      = "ice_data/{domain}/{grid_name}/{grid_name}_RACMO-VW23.nc"
+ pd_tsrf_name      = "T_srf"                      ! Surface temperature (or near-surface temperature)
+ pd_tsrf_monthly   = True
+ pd_smb_load       = True
+ pd_smb_path       = "ice_data/{domain}/{grid_name}/{grid_name}_RACMO-VW23.nc"
+ pd_smb_name       = "smb"                        ! Surface mass balance
+ pd_smb_monthly    = True
+ pd_vel_load       = True
+ pd_vel_path       = "ice_data/{domain}/{grid_name}/{grid_name}_VEL-R11-2.nc"
+ pd_vel_names      = "ux_srf" "uy_srf"            ! Surface velocity
+ pd_age_load       = False
+ pd_age_path       = "input/{domain}/{grid_name}/{grid_name}_STRAT-M15.nc"
+ pd_age_names      = "age_iso" "depth_iso"        ! ages of isochrones; depth of isochrones
+/
+
 &snap
  atm_type        = 'snap_1ind'
  ocn_type        = 'anom'     
@@ -434,32 +368,21 @@
  f_seas          = 1.0        
  f_to            = 0.2        
 /
+
 &snap_clim0
-<<<<<<< HEAD
-    clim_path       = "ice_data/{domain}/{grid_name}/{grid_name}_RACMO-VW23.nc"
-    clim_names      = "zs" "T_srf" "pr" ""                                                   ! Default (if monthly = True) : "zs" "T_srf" "pr" ""
-    clim_monthly    = True                                                                   ! If True and no snowfall (sf) then the third variable is precip and the fourth one irrelevant
-    clim_time       = 0
-    clim_stdev_path = "None"
-    clim_stdev_name = "pr"
-    !ocn_path        = "ice_data/{domain}/{grid_name}/ERA-INT-ORAS4/{grid_name}_ERA-INT-ORAS4_1981-2010.nc"
-    ocn_path        = "ice_data/{domain}/{grid_name}/{grid_name}_OCEAN_S14.nc"
-    ocn_names       = "depth" "mask_ocn" "to" "so"
-    ocn_monthly     = False
-    ocn_time        = 0
-=======
- clim_path       = 'ice_data/{domain}/{grid_name}/{grid_name}_RACMO-VW23.nc'
- clim_names      = 'zs' 'T_srf' 'pr' ''
- clim_monthly    = .true.     
- clim_time       = 0          
- clim_stdev_path = 'None'     
- clim_stdev_name = 'pr'       
- ocn_path        = 'ice_data/{domain}/{grid_name}/{grid_name}_OCEAN_S14.nc'
- ocn_names       = 'depth' 'mask_ocn' 'to' 'so'
- ocn_monthly     = .false.    
- ocn_time        = 0          
->>>>>>> bf8f8239
-/
+ clim_path       = "ice_data/{domain}/{grid_name}/{grid_name}_RACMO-VW23.nc"
+ clim_names      = "zs" "T_srf" "pr" ""                                                   ! Default (if monthly = True) : "zs" "T_srf" "pr" ""
+ clim_monthly    = True                                                                   ! If True and no snowfall (sf) then the third variable is precip and the fourth one irrelevant
+ clim_time       = 0
+ clim_stdev_path = "None"
+ clim_stdev_name = "pr"
+ !ocn_path        = "ice_data/{domain}/{grid_name}/ERA-INT-ORAS4/{grid_name}_ERA-INT-ORAS4_1981-2010.nc"
+ ocn_path        = "ice_data/{domain}/{grid_name}/{grid_name}_OCEAN_S14.nc"
+ ocn_names       = "depth" "mask_ocn" "to" "so"
+ ocn_monthly     = False
+ ocn_time        = 0
+/
+
 &snap_clim1
  clim_path       = 'ice_data/{domain}/{grid_name}/PMIP3_sig50km/{grid_name}_PMIP3-piControl-mean.nc'
  clim_names      = 'z_srf' 't2m_ann' 't2m_djf' 'pr_ann'
@@ -597,7 +520,6 @@
  ghf_const       = 50.0       
 /
 &isos
-<<<<<<< HEAD
     ! Options
     heterogeneous_ssh = .true.      ! Sea level varies spatially?
     interactive_sealevel = .true.   ! Sea level interacts with solid Earth deformation?
@@ -652,42 +574,9 @@
     litho_thickness_varname = "litho_thickness" ! Variable name in netcdf file
     log10_viscosity_varname = "log10_visc"       ! Variable name in netcdf file
     stddev_log10_viscosity_varname = "stddev_log10_visc"     ! Variable name in netcdf file
-=======
- heterogeneous_ssh = .true.   
- interactive_sealevel = .true.
- correct_distortion = .false. 
- method          = 3          
- dt_prognostics  = 0.1        
- dt_diagnostics  = 10.0       
- pad             = 1024.0     
- mantle          = 'rheology_file'
- lithosphere     = 'rheology_file'
- lithospheric_smoothing = 0.0 
- viscosity_scaling_method = 'stddev'
- viscosity_scaling = 0.0      
- layering        = 'parallel' 
- nl              = 5          
- dl              = 25.0       
- zl              = 100 150 200 250 300
- viscosities     = 1e+21 1e+21 1e+21 1e+21 2e+21
- tau             = 2000.0     
- E               = 66.0       
- nu              = 0.28       
- rho_ice         = 910.0      
- rho_seawater    = 1028.0     
- rho_water       = 1000.0     
- rho_uppermantle = 3400.0     
- rho_litho       = 3200.0     
- g               = 9.81       
- r_earth         = 6378000.0  
- m_earth         = 5.972e+24  
- restart         = 'None'     
- mask_file       = 'None'     
- rheology_file   = 'isostasy_data/earth_structure/ANT-16KM_GIA_HR24.nc'
->>>>>>> bf8f8239
+
 /
 &barysealevel
-<<<<<<< HEAD
     method      = "fastiso" ! "const": BSL = bsl_init throughout sim
                             ! "file": BSL = time series provided from sl_path
                             ! "fastiso": BSL = sum of contributions from fastiso domains
@@ -697,13 +586,4 @@
     A_ocean_pd  = 3.625e14  ! [m^2] Ocean surface as in Goelzer et al. (2020)
     A_ocean_path = "isostasy_data/tools/ocean_surface/OceanSurfaceETOPO2022.nc"
     restart    = "None"
-=======
- method          = 'fastiso'  
- bsl_init        = 0.0        
- sl_path         = 'none'     
- sl_name         = 'none'     
- A_ocean_pd      = 362500000000000.0
- A_ocean_path    = 'isostasy_data/tools/ocean_surface/OceanSurfaceETOPO2022.nc'
- restart         = 'None'     
->>>>>>> bf8f8239
 /