--- conflicted
+++ resolved
@@ -85,13 +85,8 @@
 /
 
 &ydyn_neff
-<<<<<<< HEAD
-    neff_method     = 2                 ! -1: external N_eff, 0: overburden pressure, 1: Leguy param., 2: Till pressure
-    neff_p          = 0.0               ! *neff_method=1* marine connectivity exponent (0: none, 1: full)
-=======
     neff_method     = 1                 ! -1: external N_eff, 0: overburden pressure, 1: Leguy param., 2: Till pressure
     neff_p          = 1.0               ! *neff_method=1* marine connectivity exponent (0: none, 1: full)
->>>>>>> bdd2184c
     neff_use_water  = False             ! *neff_method=2* Use H_w field or parameterize it?
     neff_w_max      = 2.0               ! [m]  *neff_method=2* Maximum allowed water layer thickness for Till pressure
     neff_N0         = 1000.0            ! [Pa] *neff_method=2* Reference effective pressure
@@ -105,14 +100,9 @@
     till_phi_max    = 20                ! [degrees] Till friction angle, maximum
     till_phi_zmin   = 0.0               ! [m] Bedrock elevation for till_phi_min
     till_phi_zmax   = 500.0             ! [m] Bedrock elevation for phi_max
-<<<<<<< HEAD
-/
-
-=======
-
-/
- 
->>>>>>> bdd2184c
+
+/
+
 &ymat
     flow_law                = "glen"
     rf_method               = 1         ! -1: set externally; 0: rf_const everywhere; 1: standard function 
