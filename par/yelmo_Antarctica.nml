--- conflicted
+++ resolved
@@ -2,13 +2,8 @@
     
     ! Timing parameters 
     time_init    = 0.0                  ! [yr] Starting time 
-<<<<<<< HEAD
-    time_end     = 100.0                 ! [yr] Ending time
-    time_equil   = 10.0                 ! [yr] Equilibration time 
-=======
-    time_end     = 80000                 ! [yr] Ending time
-    time_equil   = 100.0                 ! [yr] Equilibration time 
->>>>>>> b03be461
+    time_end     = 80e3                 ! [yr] Ending time
+    time_equil   = 50.0                 ! [yr] Equilibration time 
     dtt          = 2.0                  ! [yr] Main loop timestep 
     dt1D_out     = 10.0                 ! [yr] Frequency of writing 1D output files 
     dt2D_out     = 2.0                ! [yr] Frequency of writing 2D output files 
@@ -68,16 +63,6 @@
     beta_gl_stag        = 1               !  0: simple staggering, 1: Upstream beta at gl, 2: f_grnd_ac scaling 
     f_beta_gl           = 1.0             ! [-] Scaling of beta at the grounding line (for beta_gl_method=1)
     taud_gl_method      = 0               !  0: binary, no subgrid, 1: Two-sided gradient
-<<<<<<< HEAD
-    C_bed_method        = 1               ! -1: set externally; 0: cf_stream everywhere; 1: cf_stream/cf_frozen; 2: cf_stream*f_zbed; 3: till strength
-    C_bed_z0            = -100.0          ! [m] Bedrock elevation at which scaling goes to f_scale=e(-1)
-    C_bed_z1            = 0.0             ! [m] Bedrock elevation above which scaling goes to f_scale=1
-    beta_const          = 1e3             ! [Pa a m−1] Constant value of basal friction coefficient to be used
-    H_grnd_lim          = 500.0           ! [m] For beta_sep_method=2, reduce beta linearly between H_grnd=0 and H_grnd_lim 
-    H_sed_sat           = 250.0           ! [m] Sediment thickness at which sediment effect is saturated
-    cf_frozen           = 100e-5          ! [a m-1] Bed roughness coefficient, frozen 
-    cf_stream           = 20e-5           ! [a m-1] Bed roughness coefficient, stream  
-=======
     C_bed_method        = 2               ! -1: set externally; 0: cf_stream everywhere; 1: cf_stream/cf_frozen; 2: cf*f_zbed; 3: till strength; 4: cf linear with bed elevation
     C_bed_z0            = -200.0          ! [m] Bedrock elevation at which scaling goes to f_scale=e(-1) (bed method 2) or at which C_bed = C_bed_min (bed method 4)
     C_bed_z1            = 0.0             ! [m] Bedrock elevation above which scaling goes to f_scale=1  (bed_method 2) or at which C_bed = C_bed_max (bed method 4)
@@ -88,7 +73,6 @@
     H_sed_sat           = 250.0           ! [m] Sediment thickness at which sediment effect is saturated
     cf_frozen           = 200e-5           ! [a m-1] Bed roughness coefficient, frozen (not used in cbed_method 4)
     cf_stream           = 200e-5            ! [a m-1] Bed roughness coefficient, stream  (not used in cbed_method 4)
->>>>>>> b03be461
     cf_fac_sed          = 1.0             ! [-] Scaling of roughness for sediments 
     cf_sia              = 15.0            ! [m a-1 Pa-1] Bed roughness coefficient for SIA sliding
     streaming_margin    = False            ! Impose cf_stream at the margin and grline independent of f_pmp
@@ -116,10 +100,6 @@
     till_phi_max    = 20                ! [degrees] Till friction angle, maximum
     till_phi_zmin   = 0.0               ! [m] Bedrock elevation for till_phi_min
     till_phi_zmax   = 500.0             ! [m] Bedrock elevation for phi_max
-<<<<<<< HEAD
-=======
-
->>>>>>> b03be461
 /
 
 &ymat
