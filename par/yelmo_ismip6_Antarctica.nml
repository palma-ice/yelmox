&ctrl
run_step = "transient_proj" 
time0 = 850.0 
time1 = 1850.0 
/

&ismip6
par_file = "input/ismip6/ismip6_ant.nml" 
gcm = "CESM2-WACCM_ssp585" 
/

&spinup
time_init = 0.0 ! [yr] Starting time (model years)
time_equil = 10.0 ! [yr] Equilibration time
dtt = 5.0 ! [yr] Main loop timestep
dt1D_out = 100.0 ! [yr] Frequency of writing 1D output files
dt2D_out = 1000.0 ! [yr] Frequency of writing 2D output files
time_const = -18e3 ! [yr] Year that equilibration represents
with_ice_sheet = True ! Is the ice sheet active?
/

&spinup_ismip6
time_init = 0.0 ! [yr] Starting time (model years)
time_end = 10.0 ! [yr] Ending time (model years)
time_equil = 10.0 ! [yr] Equilibration time
dtt = 1.0 ! [yr] Main loop timestep
dt1D_out = 1.0 ! [yr] Frequency of writing 1D output files
dt2D_out = 1.0 ! [yr] Frequency of writing 2D output files
time_const = 1950.0 ! [yr] Year that equilibration represents
with_ice_sheet = False ! Is the ice sheet active?
equil_method = "relax" ! "none", "relax", "opt"
scenario = "ctrl" 
/

&transient_lgm_to_proj
time_init = -18e3 ! [yr] Starting time (years CE)
time_end = 2300.0 ! [yr] Ending time (years CE)
time_equil = 0.0 ! [yr] Equilibration time
dtt = 5.0 ! [yr] Main loop timestep
dt1D_out = 100.0 ! [yr] Frequency of writing 1D output files
dt2D_out = 200.0 ! [yr] Frequency of writing 2D output files
time_const = 1950.0 ! [yr] Year that equilibration represents
with_ice_sheet = True ! Is the ice sheet active?
equil_method = "none" ! "none", "relax", "opt"
scenario = "ctrl" ! "ctrl" or "rcp85"
/

&transient_proj
time_init = 1990.0 ! [yr] Starting time (years CE)
time_end = 2300.0 ! [yr] Ending time (years CE)
time_equil = 0.0 ! [yr] Equilibration time
dtt = 1.0 ! [yr] Main loop timestep
dt1D_out = 1.0 ! [yr] Frequency of writing 1D output files
dt2D_out = 1.0 ! [yr] Frequency of writing 2D output files
time_const = 1995.0 ! [yr] Year that equilibration represents
with_ice_sheet = True ! Is the ice sheet active?
equil_method = "none" ! "none", "relax", "opt"
scenario = "ctrl" ! if "ctrl" - ctrl experiment. Else, gcm projection (RCP85)
gcm = "CESM2-WACCM_ssp585" ! ISMIP6 GCM model
/

&abumip_proj
time_init = 0.0 ! [yr] Starting time (years CE)
time_end = 500.0 ! [yr] Ending time (years CE)
time_equil = 0.0 ! [yr] Equilibration time
dtt = 1.0 ! [yr] Main loop timestep
dt1D_out = 1.0 ! [yr] Frequency of writing 1D output files
dt2D_out = 10.0 ! [yr] Frequency of writing 2D output files
time_const = 1950.0 ! [yr] Year that equilibration represents
with_ice_sheet = True ! Is the ice sheet active?
equil_method = "none" ! "none", "relax", "opt"
scenario = "ctrl" ! "ctrl" or "rcp85"
/

&abumip
scenario = "abuc" ! "abuc", "abuk", "abum"
bmb = -400.0 ! [m/yr] Shelf basal mass balance to apply in abum
/

&hysteresis_proj
time_init = 0.0 ! [yr] Starting time
time_end = 500.0 ! [yr] Ending time
time_equil = 0.0 ! [yr] Equilibration time
dtt = 5.0 ! [yr] Main loop timestep
dt1D_out = 1.0 ! [yr] Frequency of writing 1D output files
dt2D_out = 1e3 ! [yr] Frequency of writing 2D output files
time_const = 1950.0 ! [yr] Year that equilibration represents
with_ice_sheet = True ! Is the ice sheet active?
equil_method = "none" ! "none", "relax", "opt"
scenario = "ctrl" ! "ctrl" or "rcp85"
/

&hysteresis
scenario = "ctrl" ! Scenario to run
dt2D_small_out = 50 ! [yr] Frequency of writing small 2D output
f_to = 0.25 ! Ratio of ocean warming to hyster forcing
f_ta = 1.0 ! Ratio of atm warming to hyster forcing
/

&hyster
method = "ramp-slope" ! const, ramp-time, ramp-slope, exp, PI42, H312b, H312PID, H321PID, PID1
with_kill = True ! Should kill signal be activated at limits of forcing?
dt_init = 200.0 ! [yr] Initialization time window: no transient methods applied.
dt_ramp = 300.0 ! [yr] Duration of ramp-up time window in method='ramp'.
dt_ave = 100.0 ! [yr] Number of years for averaging to diagnose system rate of change
df_sign = 1 ! [-1/1] Determines direction of forcing
eps = 20.0 ! [Gt/yr] Target system rate of change (set point). Ice sheets: eg 20 Gt/a for 100yr averaging.
df_dt_max = 1e-3 ! [f/yr] 4/1e-4 ~ 60 kyr, 4/1.333e-5 ~ 300 kyr.
sigma = 0.0 ! [f] Noise signal
f_min = 0.0 ! [f] Forcing value minimum
f_max = 5.0 ! [f] Forcing value maximum
/

&opt
cf_time = 15e3 ! [yr] When should optimization of basal friction stop?
cf_init = -1.0 ! Initial value of cf_ref everywhere (negative uses cb_tgt)
cf_min = 0.001 ! [--] Minimum allowed cf value
tau_c = 500.0 ! [yr] L21: Optimization relaxation timescale
H0 = 100.0 ! [m]  L21: Optimization ice-thickness error scaling
sigma_err = 50e3 ! [m] Smoothing radius for error to calculate correction in cf_ref
sigma_vel = 100.0 ! [m/yr] Speed at which smoothing diminishes to zero
fill_method = "cf_min" ! nearest, analog, target, cf_min
rel_tau1 = 100.0 ! [yr] Relaxation timescale in time period 1
rel_tau2 = 2000.0 ! [yr] Relaxation timescale in time period 2
rel_time1 = 2e3 ! [yr] Time limit for time period 1
rel_time2 = 6e3 ! [yr] Time limit for time period 2
rel_m = 2.0 ! [--] Non-linear exponent to scale interpolation of rel_tau between time1 and time2
opt_tf = True ! Should thermal forcing be optimized too?
tf_time = 15e3 ! [yr] When should optimization of thermal forcing stop?
H_grnd_lim = 500.0 ! [m] Distance from grounding line to consider in terms of thickness above flotation
tf_sigma = 50e3 ! [m] Smoothing radius for error to calculate tf_corr
tau_m = 100.0 ! [yr] Optimization relxation timescale
m_temp = 10.0 ! [m yr^−1 degC^−1] Optimization scaling value
tf_min = -3.0 ! [degC] Minimum allowed tf_corr value
tf_max = 0.5 ! [degC] Maximum allowed tf_corr value
tf_basins = 1, 12, 14, 15, 18 ! Basin numbers to optimize (-1 for all basins)
cf_ref_wais = 0.01 
/

&yelmo
domain = "Antarctica" 
grid_name = "ANT-16KM" 
grid_path = "ice_data/{domain}/{grid_name}/{grid_name}_REGIONS.nc" 
experiment = "None" ! "None", "EISMINT1", "MISMIP3D"  to apply special boundary conditions
restart = "/home/antjua01/yelmo-ucm/yelmo-v1.8/yelmox/output/spinups/spinup_nmp_quad_nl_test_false_30kyr/yelmo_restart.nc" 
restart_z_bed = True ! Take z_bed (and z_bed_sd) from restart file
restart_H_ice = True ! Take H_ice from restart file
log_timestep = False 
disable_kill = False ! Disable automatic kill if unstable
zeta_scale = "exp" ! "linear", "exp", "tanh"
zeta_exp = 2.0 
nz_aa = 20 ! Vertical resolution in ice
dt_method = 2 ! 0: no internal timestep, 1: adaptive, cfl, 2: adaptive, pc
dt_min = 0.005 ! [a] Minimum timestep
cfl_max = 0.5 ! Maximum value is 1.0, lower will be more stable
cfl_diff_max = 0.12 ! Bueler et al (2007), Eq. 25
pc_method = "AB-SAM" ! "FE-SBE", "AB-SAM", "HEUN"
pc_controller = "PI42" ! PI42, H312b, H312PID, H321PID, PID1
pc_use_H_pred = True ! Use predicted H_ice instead of corrected H_ice
pc_filter_vel = True ! Use mean vel. solution of current and previous timestep
pc_corr_vel = False ! Calculate dynamics again for corrected H_ice
pc_n_redo = 5 ! How many times can the same iteration be repeated (when high error exists)
pc_tol = 10.0 ! [m/a] Tolerance threshold to redo timestep
pc_eps = 3.0 ! Predictor-corrector tolerance
/

&ytopo
<<<<<<< HEAD
    solver              = "impl-lis"        ! "expl", "impl-lis"
    calv_flt_method     = "vm-l19"          ! "zero", "simple", "flux", "vm-l19", "kill"
    calv_grnd_method    = "stress-b12"      ! "zero", "stress-b12"
    bmb_gl_method       = "pmp"             ! "fcmp": flotation; "fmp": full melt; "pmp": partial melt; "nmp": no melt
    fmb_method          = 1                 ! 0: prescribe boundary field fmb_shlf; 1: calculate proportional fmb~bmb_shlf.
    surf_gl_method      = 0                 ! 0: binary (max grnd/flt elevation), 1: subgrid average elevation
    margin_flt_subgrid  = True              ! Allow fractional ice area for floating margins
    margin2nd           = False             ! Apply second-order upwind approximation to gradients at the margin
    use_bmb             = True              ! Use basal mass balance in mass conservation equation
    topo_fixed          = False             ! Keep ice thickness fixed, perform other ytopo calculations
    topo_rel            = 0                 ! 0: No relaxation; 1: relax shelf; 2: relax shelf + gl; 3: all points, 4: gl-zone only
    topo_rel_tau        = 10.0              ! [a] Time scale for relaxation 
    topo_rel_field      = "H_ref"           ! "H_ref" or "H_ice_n"
    calv_H_lim          = 200.0             ! [m] Calving limit in ice thickness (thinner ice calves)
    calv_tau            = 1.0               ! [a] Characteristic calving time
    calv_thin           = 30.0              ! [m/yr] Calving rate to apply to very thin ice
    H_min_grnd          = 5.0               ! [m] Minimum ice thickness at grounded margin (thinner ice is ablated) - helps with stability
    H_min_flt           = 0.0               ! [m] Minimum ice thickness at floating margin (thinner ice is ablated) - helps with stability
    sd_min              = 100.0             ! [m] calv_grnd(z_bed_sd <  = sd_min)     = 0.0 
    sd_max              = 500.0             ! [m] calv_grnd(z_bed_sd >  = sd_max)     = calv_max  
    calv_max            = 0.0               ! [m/a] Maximum grounded calving rate from high stdev(z_bed)
    grad_lim            = 0.1               ! [m/m] Maximum allowed sloped in gradient calculations (dz/dx,dH/dx)
    dist_grz            = 200.0             ! [km] Radius to consider part of "grounding-line zone" (grz)
    gl_sep              = 1                 ! 1: Linear f_grnd_acx/acy and binary f_grnd, 2: area f_grnd, average to acx/acy
    gl_sep_nx           = 15                ! [-] Number of interpolation points (nx*nx) to calculate grounded area at grounding line
    diffuse_bmb_shlf    = False             ! Allow bmb_shlf to permeate inland at the grounding line 
    fmb_scale           = 1.0               ! Scaling of fmb ~ scale*bmb, scale=10 suggested by Pollard and DeConto (2016)
    kt                  = 0.0025            ! [m yr-1 Pa-1] vm-l19 calving scaling parameter (L21 use 0.0025)
    w2                  = 25                ! [-] vm-l19 calving eigenvalue weighting coefficient
    k2                  = 3e9               ! [m yr] eigen calving scaling factor (Albrecht et al, 2021 recommend 1e17 m s == 3.2e9 m yr)
=======
solver = "impl-upwind" ! "expl", "impl-upwind"
calv_flt_method = "vm-l19" ! "zero", "simple", "flux", "vm-l19", "kill"
calv_grnd_method = "stress-b12" ! "zero", "stress-b12"
bmb_gl_method = "nmp" ! "fcmp": flotation; "fmp": full melt; "nmp": partial melt; "nmp": no melt
fmb_method = 1 ! 0: prescribe boundary field fmb_shlf; 1: calculate proportional fmb~bmb_shlf.
surf_gl_method = 0 ! 0: binary (max grnd/flt elevation), 1: subgrid average elevation
margin_flt_subgrid = True ! Allow fractional ice area for floating margins
margin2nd = False ! Apply second-order upwind approximation to gradients at the margin
use_bmb = True ! Use basal mass balance in mass conservation equation
topo_fixed = False ! Keep ice thickness fixed, perform other ytopo calculations
topo_rel = 0 ! 0: No relaxation; 1: relax shelf; 2: relax shelf + gl; 3: all points, 4: gl-zone only
topo_rel_tau = 10.0 ! [a] Time scale for relaxation
topo_rel_field = "H_ref" ! "H_ref" or "H_ice_n"
calv_H_lim = 200.0 ! [m] Calving limit in ice thickness (thinner ice calves)
calv_tau = 1.0 ! [a] Characteristic calving time
calv_thin = 30.0 ! [m/yr] Calving rate to apply to very thin ice
H_min_grnd = 5.0 ! [m] Minimum ice thickness at grounded margin (thinner ice is ablated) - helps with stability
H_min_flt = 5.0 ! [m] Minimum ice thickness at floating margin (thinner ice is ablated) - helps with stability
sd_min = 100.0 ! [m] calv_grnd(z_bed_sd <  = sd_min)     = 0.0
sd_max = 500.0 ! [m] calv_grnd(z_bed_sd >  = sd_max)     = calv_max
calv_max = 0.0 ! [m/a] Maximum grounded calving rate from high stdev(z_bed)
grad_lim = 0.1 ! [m/m] Maximum allowed sloped in gradient calculations (dz/dx,dH/dx)
dist_grz = 200.0 ! [km] Radius to consider part of "grounding-line zone" (grz)
gl_sep = 1 ! 1: Linear f_grnd_acx/acy and binary f_grnd, 2: area f_grnd, average to acx/acy
gl_sep_nx = 15 ! [-] Number of interpolation points (nx*nx) to calculate grounded area at grounding line
diffuse_bmb_shlf = False ! Allow bmb_shlf to permeate inland at the grounding line
fmb_scale = 1.0 ! Scaling of fmb ~ scale*bmb, scale=10 suggested by Pollard and DeConto (2016)
kt = 0.0025 ! [m yr-1 Pa-1] vm-l19 calving scaling parameter (L21 use 0.0025)
w2 = 25 ! [-] vm-l19 calving eigenvalue weighting coefficient
k2 = 3e9 ! [m yr] eigen calving scaling factor (Albrecht et al, 2021 recommend 1e17 m s == 3.2e9 m yr)
>>>>>>> fa29dd5a
/

&ydyn
solver = "diva" ! "fixed", "sia", "ssa", "hybrid", "diva", "diva-noslip", l1l2", "l1l2-noslip"
visc_method = 1 ! 0: constant visc=visc_const, 1: dynamic viscosity
visc_const = 1e7 ! [Pa a] Constant value for viscosity (if visc_method=0)
beta_method = 3 ! 0: constant beta; 1: linear (beta=cb/u0); 2: psuedo-plastic-power; 3: Regularized Coulomb
beta_const = 1e3 ! [Pa a m−1] Constant value of basal friction coefficient to be used
beta_q = 0.2 ! Dragging law exponent
beta_u0 = 100.0 ! [m/a] Regularization term for regularized Coulomb law (beta_method=3)
beta_gl_scale = 0 ! 0: beta*beta_gl_f, 1: H_grnd linear scaling, 2: Zstar scaling
beta_gl_stag = 3 ! 0: simple staggering, 1: Upstream beta at gl, 2: downstream, 3: f_grnd_ac scaling
beta_gl_f = 1.0 ! [-] Scaling of beta at the grounding line (for beta_gl_scale=0)
taud_gl_method = 0 ! 0: binary, no subgrid, 1: Two-sided gradient
H_grnd_lim = 500.0 ! [m] For beta_gl_scale=1, reduce beta linearly between H_grnd=0 and H_grnd_lim
n_sm_beta = 0 ! [-] Standard deviation in gridpoints for Gaussian smoothing of beta (0==no smoothing)
beta_min = 100.0 ! [Pa a m-1] Minimum value of beta allowed for grounded ice (for stability)
eps_0 = 1e-6 ! [1/a] Regularization term for effective viscosity - minimum strain rate
ssa_lis_opt = "-i minres -p jacobi -maxiter 100 -tol 1.0e-2 -initx_zeros false" ! See Lis library
ssa_lat_bc = "floating" ! "all", "marine", "floating", "none", "slab"
ssa_beta_max = 1e20 ! [Pa a m-1] Maximum value of beta for which ssa should be calculated
ssa_vel_max = 5000.0 ! [m a-1] SSA velocity limit to avoid spurious results
ssa_iter_max = 4 ! Number of maximum allowed iterations over ssa to converge on vel. solution
ssa_iter_rel = 0.7 ! [--] Relaxation fraction [0:1] to stabilize ssa iterations
ssa_iter_conv = 1e-2 ! [--] L2 relative error convergence limit to exit ssa iterations
taud_lim = 2e5 ! [Pa] Maximum allowed driving stress
cb_sia = 0.0 ! [m a-1 Pa-1] Bed roughness coefficient for SIA sliding
/

&ytill
<<<<<<< HEAD
    method          =  1                ! -1: set externally; 1: calculate cb_ref online  
    scale           = "exp"             ! "none", "lin", or "exp" : scaling with elevation 
    is_angle        = False             ! cb_ref is a till strength angle?
    n_sd            = 10                ! Number of samples over z_bed_sd field
    f_sed           = 1.0               ! Scaling reduction for thick sediments 
    sed_min         = 5.0               ! [m] Sediment thickness for no reduction in friction
    sed_max         = 15.0              ! [m] Sediment thickness for maximum reduction in friction
    z0              = -250.0            ! [m] Bedrock rel. to sea level, lower limit
    z1              =  250.0            ! [m] Bedrock rel. to sea level, upper limit
    cf_min          =  0.001            ! [-- or deg] Minimum value of cf
    cf_ref          =  0.05             ! [-- or deg] Reference/const/max value of cf
/

&yneff 
    method          = 2                 ! -1: external N_eff, 0: neff_const, 1: overburden pressure, 2: Leguy param., 3: Till pressure
    const           = 1e7               ! == rho_ice*g*(eg 1000 m ice thickness)
    p               = 1.0               ! *neff_method=2* marine connectivity exponent (0: none, 1: full)
    set_water       = False             ! *neff_method=3* Prescribe H_w = H_w_max for temperate ice instead of using H_w field?
    N0              = 1000.0            ! [Pa] *neff_method=3* Reference effective pressure 
    delta           = 0.04              ! [--] *neff_method=3* Fraction of overburden pressure for saturated till
    e0              = 0.69              ! [--] *neff_method=3* Reference void ratio at N0 
    Cc              = 0.12              ! [--] *neff_method=3* Till compressibility    
=======
method = -1 ! -1: set externally; 1: calculate cb_ref online
scale = "exp" ! "none", "lin", or "exp" : scaling with elevation
is_angle = False ! cb_ref is a till strength angle?
n_sd = 10 ! Number of samples over z_bed_sd field
z0 = -250.0 ! [m] Bedrock rel. to sea level, lower limit
z1 = 250.0 ! [m] Bedrock rel. to sea level, upper limit
cf_min = 0.001 ! [-- or deg] Minimum value of cf
cf_ref = 0.05 ! [-- or deg] Reference/const/max value of cf
/

&yneff
method = 2 ! -1: external N_eff, 0: neff_const, 1: overburden pressure, 2: Leguy param., 3: Till pressure
const = 1e7 ! == rho_ice*g*(eg 1000 m ice thickness)
p = 1.0 ! *neff_method=2* marine connectivity exponent (0: none, 1: full)
set_water = False ! *neff_method=3* Prescribe H_w = H_w_max for temperate ice instead of using H_w field?
N0 = 1000.0 ! [Pa] *neff_method=3* Reference effective pressure
delta = 0.04 ! [--] *neff_method=3* Fraction of overburden pressure for saturated till
e0 = 0.69 ! [--] *neff_method=3* Reference void ratio at N0
Cc = 0.12 ! [--] *neff_method=3* Till compressibility
>>>>>>> fa29dd5a
/

&ymat
flow_law = "glen" ! Only "glen" is possible right now
rf_method = 1 ! -1: set externally; 0: rf_const everywhere; 1: standard function
rf_const = 1e-18 ! [Pa^-3 a^-1]
rf_use_eismint2 = False ! Only applied for rf_method=1
rf_with_water = False ! Only applied for rf_method=1, scale rf by water content?
n_glen = 3.0 ! Glen flow law exponent
visc_min = 1e3 ! [Pa a] Minimum allowed viscosity
de_max = 0.5 ! [a-1]  Maximum allowed effective strain rate
enh_method = "shear3D" ! "simple","shear2D", "shear3D", "paleo-shear"
enh_shear = 1.0 
enh_stream = 1.0 
enh_shlf = 0.7 
enh_umin = 50.0 ! [m/yr] Minimum transition velocity to enh_stream (enh_method="paleo-shear")
enh_umax = 500.0 ! [m/yr] Maximum transition velocity to enh_stream (enh_method="paleo-shear")
calc_age = False ! Calculate age tracer field?
age_iso = 0.0 
tracer_method = "expl" ! "expl", "impl": used for age and 'paleo-shear' enh fields
tracer_impl_kappa = 1.5 ! [m2 a-1] Artificial diffusion term for implicit tracer solving
/

&ytherm
method = "temp" ! "fixed", "robin", "temp", "enth"
dt_method = "FE" ! "FE", "AB", "SAM"
solver_advec = "impl-upwind" ! "expl", "impl-upwind"
gamma = 1.0 ! [K] Scalar for the pressure melting point decay function
use_strain_sia = False ! True: calculate strain heating from SIA approx.
n_sm_qstrn = 0 ! [-] Standard deviation in gridpoints for Gaussian smoothing of strain heating (0==no smoothing)
n_sm_qb = 0 ! [-] Standard deviation in gridpoints for Gaussian smoothing of basal heating (0==no smoothing)
use_const_cp = False ! Use specified constant value of heat capacity?
const_cp = 2009.0 ! [J kg-1 K-1] Specific heat capacity
use_const_kt = False ! Use specified constant value of heat conductivity?
const_kt = 6.62e7 ! [J a-1 m-1 K-1] Thermal conductivity [W m-1 K-1 * sec_year] => [J a-1 m-1 K-1]
enth_cr = 1e-3 ! [--] Conductivity ratio for temperate ice (kappa_temp     = enth_cr*kappa_cold)
omega_max = 0.01 ! [--] Maximum allowed water content fraction
till_rate = 1e-3 ! [m/a] Basal water till drainage rate (water equiv.)
H_w_max = 2.0 ! [m] Maximum limit to basal water layer thickness (water equiv.)
rock_method = "active" ! "equil" (not active bedrock) or "active"
nzr_aa = 5 ! Number of vertical points in bedrock
zeta_scale_rock = "exp-inv" ! "linear", "exp-inv"
zeta_exp_rock = 2.0 
H_rock = 2000.0 ! [m] Lithosphere thickness
cp_rock = 1000.0 ! [J kg-1 K-1] Specific heat capacity of bedrock
kt_rock = 6.3e7 ! [J a-1 m-1 K-1] Thermal conductivity of bedrock [W m-1 K-1 * sec_year] => [J a-1 m-1 K-1]
/

&yelmo_masks
basins_load = True 
basins_path = "ice_data/{domain}/{grid_name}/{grid_name}_BASINS-nasa.nc" 
basins_nms = "basin_reese" "basin_mask" 
regions_load = True 
regions_path = "ice_data/{domain}/{grid_name}/{grid_name}_REGIONS.nc" 
regions_nms = "mask" "None" 
/

&yelmo_init_topo
init_topo_load = True 
init_topo_path = "ice_data/{domain}/{grid_name}/{grid_name}_TOPO-BedMachine.nc" 
init_topo_names = "H_ice" "z_bed" "z_bed_sd" "z_srf" ! Ice thickness, bedrock elevation, bedrock noise, surface elevation
init_topo_state = 0 ! 0: from file, 1: ice-free, 2: ice-free, rebounded
z_bed_f_sd = 0.0 ! Scaling fraction to modify z_bed = z_bed + f_sd*z_bed_sd
smooth_H_ice = 0.0 ! Smooth ice thickness field at loading time, with sigma=N*dx
smooth_z_bed = 0.0 ! Smooth bedrock field at loading time, with sigma=N*dx
/

&yelmo_data
pd_topo_load = True 
pd_topo_path = "ice_data/{domain}/{grid_name}/{grid_name}_TOPO-BedMachine.nc" 
pd_topo_names = "H_ice" "z_bed" "z_bed_sd" "z_srf" ! Ice thickness, bedrock elevation, bedrock noise, surface elevation
pd_tsrf_load = True 
pd_tsrf_path = "ice_data/{domain}/{grid_name}/{grid_name}_RACMO23-ERAINT-HYBRID_1981-2010.nc" 
pd_tsrf_name = "T_srf" ! Surface temperature (or near-surface temperature)
pd_tsrf_monthly = True 
pd_smb_load = True 
pd_smb_path = "ice_data/{domain}/{grid_name}/{grid_name}_RACMO23-ERA-INTERIM_monthly_1981-2010.nc" 
pd_smb_name = "smb" ! Surface mass balance
pd_smb_monthly = True 
pd_vel_load = True 
pd_vel_path = "ice_data/{domain}/{grid_name}/{grid_name}_VEL-R11-2.nc" 
pd_vel_names = "ux_srf" "uy_srf" ! Surface velocity
pd_age_load = False 
pd_age_path = "input/{domain}/{grid_name}/{grid_name}_STRAT-M15.nc" 
pd_age_names = "age_iso" "depth_iso" ! ages of isochrones; depth of isochrones
/

&sealevel
method = 0 ! 0: use z_sl_const, 1: read time series from sl_path
z_sl_const = 0.0 ! [m] Sea-level relative to present day
sl_path = "input/sl_deglaciation.dat" ! Input time series filename
sl_name = "none" ! Variable name in netcdf file, if relevant
/

&snap
atm_type = "anom" 
ocn_type = "anom" 
fname_at = "input/epica_deglaciation.dat" 
fname_ao = "input/epica_deglaciation.dat" 
fname_ap = "input/epica_deglaciation.dat" 
fname_as = "input/salinity_index_deglaciation.dat" 
fname_bt = "input/ones.dat" 
fname_bo = "input/ones.dat" 
fname_bp = "input/ones.dat" 
fname_bs = "input/ones.dat" 
lapse = 0.0080 0.0065 ! lapse_ann, lapse_sum
dTa_const = 2.0 
dTo_const = -2.5 
dSo_const = 3.0 
f_to = 0.25 
f_p = 0.05 
f_stdev = 0.0 
/

&snap_hybrid
hybrid_path = "ice_data/Greenland/paleo300ka_hybrid_aicc2012.nc" 
f_eem = 1.0 
f_glac = 1.0 
f_hol = 1.0 
f_seas = 1.0 
f_to = 0.2 
/

&snap_clim0
clim_path = "ice_data/{domain}/{grid_name}/{grid_name}_RACMO23-ERAINT-HYBRID_1981-2010.nc" 
clim_names = "zs" "T_srf" "pr" "" ! Default (if monthly = True) : "zs" "T_srf" "pr" ""
clim_monthly = True ! If True and no snowfall (sf) then the third variable is precip and the fourth one irrelevant
clim_time = 0 
clim_stdev_path = "None" 
clim_stdev_name = "pr" 
ocn_path = "ice_data/{domain}/{grid_name}/{grid_name}_OCEAN_ISMIP6_J20.nc" 
ocn_names = "z" "mask_ocn" "to" "so" 
ocn_monthly = False 
ocn_time = 0 
/

&snap_clim1
clim_path = "ice_data/{domain}/{grid_name}/PMIP3_sig50km/{grid_name}_PMIP3-piControl-mean.nc" 
clim_names = "z_srf" "t2m_ann" "t2m_djf" "pr_ann" 
clim_monthly = False 
clim_time = 0 
clim_stdev_path = "None" 
clim_stdev_name = "pr" 
ocn_path = "ice_data/{domain}/{grid_name}/Montoya2008_sig100km/{grid_name}_present_ocean.nc" 
ocn_names = "depth" "mask_ocn" "to" 
ocn_monthly = False 
ocn_time = 0 
/

&snap_clim2
clim_path = "ice_data/{domain}/{grid_name}/PMIP3_sig50km/{grid_name}_PMIP3-lgm-mean.nc" 
clim_names = "z_srf" "t2m_ann" "t2m_djf" "pr_ann" 
clim_monthly = False 
clim_time = -21000 
clim_stdev_path = "ice_data/{domain}/{grid_name}/PMIP3_sig50km/{grid_name}_PMIP3-lgm-stdev.nc" 
clim_stdev_name = "pr_ann" 
ocn_path = "ice_data/{domain}/{grid_name}/Montoya2008_sig100km/{grid_name}_lgm_1p7weak_ocean.nc" 
ocn_names = "depth" "mask_ocn" "to" 
ocn_monthly = False 
ocn_time = -21000 
/

&snap_clim3
clim_path = "ice_data/{domain}/{grid_name}/Montoya2008_sig250km/{grid_name}_lgm_1p7strong.nc" 
clim_names = "zs" "t2m_ann" "t2m_sum" "pr_ann" 
clim_monthly = False 
clim_time = -21000 
clim_stdev_path = "None" 
clim_stdev_name = "pr" 
ocn_path = "ice_data/{domain}/{grid_name}/Montoya2008_sig100km/{grid_name}_lgm_1p7strong_ocean.nc" 
ocn_names = "depth" "mask_ocn" "to" 
ocn_monthly = False 
ocn_time = -21000 
/

&smbpal
const_insol = True 
const_kabp = 0.0 
insol_fldr = "input" 
abl_method = "pdd" ! "itm" or "pdd"
sigma_snow = 5.0 ! Standard deviation of temperature [K] over ice and snow
sigma_melt = 5.0 ! Standard deviation of temperature [K] in ablation zone
sigma_land = 5.0 ! Standard deviation of temperature [K] over land
sf_a = 0.273 ! Snow fraction function (parameter a)
sf_b = 273.6 ! Snow fraction function (parameter b)
firn_fac = 0.0266 ! Reduction in surface temp versus melting [K/mm w.e.]
mm_snow = 3.0 ! PDD snow melt factor [mm w.e./K-d]
mm_ice = 8.0 ! PDD ice melt factor  [mm w.e./K-d]
/

&itm
H_snow_max = 5.0e3 ! Maximum allowed snowpack thickness [mm w.e.]
Pmaxfrac = 0.6 ! Refreezing factor
trans_a = 0.46 
trans_b = 6e-5 
trans_c = 0.01 
itm_c = -75.0 
itm_t = 10.0 
itm_b = -2.0 
itm_lat0 = 65.0 
alb_snow_dry = 0.8 
alb_snow_wet = 0.65 
alb_ice = 0.4 
alb_land = 0.2 
alb_forest = 0.1 
alb_ocean = 0.1 
H_snow_crit_desert = 10.0 
H_snow_crit_forest = 100.0 
melt_crit = 0.5 ! Critical melt rate to reduce snow albedo [mm/day]
/

&marine_shelf
bmb_method = "quad-nl" ! "pico", "anom", "lin", "quad", "quad-nl", "*-slope"
tf_method = 1 ! 0: tf defined externally, 1: calculate as T_shlf-t_fp_shlf, 2: use dT_shlf
interp_depth = "shlf" ! "shlf", "bed", "const"
interp_method = "interp" ! "mean", "layer", "interp"
find_ocean = True ! Find which points are connected to open ocean (ie, ignore subglacial lakes)
corr_method = "tf-ant" ! "tf": corrected tf basin, "bmb": corrected bmb basin, "tf-ant": use values in tf_corr_ant parameter section
basin_number = 14, 15 ! 1 2 3
basin_bmb_corr = 0.0, 0.0 ! -1.0  -1.0 -1.0 [corrected bmb m/yr; -: melting, +: accretion]
basin_tf_corr = -0.5, -0.5 ! 1.0   2.0  3.0
tf_correction = True 
tf_path = "ice_data/ISMIP6/{domain}/{grid_name}/Ocean/{grid_name}_OCEAN_ISMIP6_J20.nc" 
tf_name = "dT_nl" 
bmb_max = 0.0 ! [m/a] Maximum allowed bmb value (eg, for no refreezing, set bmb_max=0.0)
c_deep = -10.0 ! [m/yr] Melt rate in deep ocean, should be negative but not huge
depth_deep = 2000.0 ! [m] Depth at which deep ocean is assumed
depth_const = 1000.0 ! [m] Constant shelf depth for interp_depth=const
depth_min = 1100.0 ! [m] interp_method=mean, min depth to include
depth_max = 1500.0 ! [m] interp_method=mean, max depth to include
lambda1 = -0.0575 ! [degC PSU−1] Liquidus slope
lambda2 = 0.0832 ! [degC] Liquidus intercept
lambda3 = 7.59e-4 ! [degC m−1] Liquidus pressure coefficient
gamma_lin = 630.0 ! [m/yr] Linear heat excange velocity. Favier et al., (2019) suggest 630.
gamma_quad = 11100.0 ! [m/yr] Quadratic heat exchange velocity. Jourdain et al. (2020) suggest 11100.
gamma_quad_nl = 14500 ! [m/yr] Quadratic non-local heat exchange velocity. Jourdain et al. (2020) suggest 14500.
gamma_prime = 100.0 ! [-] Scalar when '*-slope' method is used
kappa_grz = 10.0 ! [m/yr K-1] Heat flux coefficient [kappa*dT]
c_grz = 1.0 ! [-] bmb_ref scalar [c_grz*bmb_ref]
f_grz_shlf = 10.0 ! [-] Ratio of grz melt to shelf melt
grz_length = 32.0 ! [km] Length scale of assumed grounding zone
use_obs = True ! Load obs for bmb_ref
obs_path = "ice_data/{domain}/{grid_name}/{grid_name}_BMELT-R13.nc" 
obs_name = "bm_eq_reese" 
obs_scale = 1.0 ! [-] bmb_ref = obs_scale*bmb_obs
obs_lim = 100.0 ! [m/yr] Maximum magnitude of bmb_ref
basin_name = "none" ! "northwest" "northeast" "east"
basin_bmb = 0.0 ! -1.0       -1.0   -1.0
/

&tf_corr_ant
ronne = 0.0 ! [K] tf_corr for ronne basin (basin=1)
ross = 0.0 ! [K] tf_corr for ross basin (basin=12)
pine = 0.0 ! [K] tf_corr for pine island (basin=14)
abbott = 0.0 ! [K] tf_corr for Abbott glacier (basin=15)
/

&pico
n_box = 5.0 ! Maximum number of boxes in PICO.
a_pico = -0.0572 ! Salinity coefficient of freezing equation [ºC/PSU]. Reese et al., (2018) suggest −0.0572.
b_pico = 0.0788 ! Constant coefficient of freezing equation [ºC]. Reese et al., (2018) suggest 0.0788.
c_pico = 7.77e-8 ! Pressure coefficient of freezing equation [ºC/Pa]. Reese et al., (2018) suggest 7.77e-8.
alpha_pico = 7.5e-5 ! Thermal expansion coefficien [1/ºC]. Reese et al., (2018) suggest 7.5e-5.
beta_pico = 7.7e-4 ! Salt contraction coefficient [1/PSU]. Reese et al., (2018) suggest 7.7e-4.
rho_star = 1033.0 ! Reference density [kg/m3]. Reese et al., (2018) suggest 1033.0.
gamma_tstar = 630.0 ! Effective turbulent temperature exchange velocity [m/yr]. Reese et al., (2018) uses 630.0 and suggest 600-1000.
C_over = 1.0 ! Overturning strength [Sv m3/kg]. Reese et al., (2018) suggest 1.0.
/

&sediments
use_obs = False 
obs_path = "ice_data/{domain}/{grid_name}/{grid_name}_SED-L97.nc" 
obs_name = "z_sed" 
/

&geothermal
use_obs = True 
obs_path = "ice_data/{domain}/{grid_name}/{grid_name}_GHF-S04.nc" 
obs_name = "ghf" 
ghf_const = 50.0 ! [mW/m^2]
/

&isostasy
method = 2 ! 0: constant lithospheric displacement; 1: LLRA; 2: ELRA, 3: EGIA
dt_step = 10.0 ! [yr] Max. timestep to recalculate bedrock uplift and rate of change
dt_lith = 50.0 ! [yr] Min. timestep to recalculate equilibrium lithospheric displacement
He_lith = 100.0 ! [km] Effective elastic thickness lithosphere
tau = 3000.0 ! [yr] Relaxation time
/

&isos_ant
tau = 100.0 
tau_eais = 5000.0 
sigma = 200e3 
/
<|MERGE_RESOLUTION|>--- conflicted
+++ resolved
@@ -1,171 +1,178 @@
 &ctrl
-run_step = "transient_proj" 
-time0 = 850.0 
-time1 = 1850.0 
+    run_step        = "spinup_ismip6"
+    time0           =  850.0
+    time1           = 1850.0 
 /
 
 &ismip6
-par_file = "input/ismip6/ismip6_ant.nml" 
-gcm = "CESM2-WACCM_ssp585" 
+    par_file        = "input/ismip6/ismip6_ant.nml"
+    scenario        = "ctrl" ! if "ctrl" - ctrl experiment. Else, projection (RCP85)
+    !gcm             = "noresm"
+    gcm             = "CESM2-WACCM_ssp585" ! ISMIP6 GCM model
+
 /
 
 &spinup
-time_init = 0.0 ! [yr] Starting time (model years)
-time_equil = 10.0 ! [yr] Equilibration time
-dtt = 5.0 ! [yr] Main loop timestep
-dt1D_out = 100.0 ! [yr] Frequency of writing 1D output files
-dt2D_out = 1000.0 ! [yr] Frequency of writing 2D output files
-time_const = -18e3 ! [yr] Year that equilibration represents
-with_ice_sheet = True ! Is the ice sheet active?
+    time_init       = 0.0               ! [yr] Starting time (model years)
+    time_end        = 30e3              ! [yr] Ending time (model years)
+    time_equil      = 10.0              ! [yr] Equilibration time 
+    dtt             = 5.0               ! [yr] Main loop timestep 
+    dt1D_out        = 100.0             ! [yr] Frequency of writing 1D output files 
+    dt2D_out        = 1000.0            ! [yr] Frequency of writing 2D output files 
+    time_const      = -18e3             ! [yr] Year that equilibration represents
+    with_ice_sheet  = True              ! Is the ice sheet active?
 /
 
 &spinup_ismip6
-time_init = 0.0 ! [yr] Starting time (model years)
-time_end = 10.0 ! [yr] Ending time (model years)
-time_equil = 10.0 ! [yr] Equilibration time
-dtt = 1.0 ! [yr] Main loop timestep
-dt1D_out = 1.0 ! [yr] Frequency of writing 1D output files
-dt2D_out = 1.0 ! [yr] Frequency of writing 2D output files
-time_const = 1950.0 ! [yr] Year that equilibration represents
-with_ice_sheet = False ! Is the ice sheet active?
-equil_method = "relax" ! "none", "relax", "opt"
-scenario = "ctrl" 
+    time_init       = 0.0               ! [yr] Starting time (model years)
+    time_end        = 20e3              ! [yr] Ending time (model years)
+    time_equil      = 0.0               ! [yr] Equilibration time 
+    dtt             = 5.0               ! [yr] Main loop timestep 
+    dt1D_out        = 100.0             ! [yr] Frequency of writing 1D output files 
+    dt2D_out        = 500.0             ! [yr] Frequency of writing 2D output files 
+    time_const      = 1950.0            ! [yr] Year that equilibration represents
+    with_ice_sheet  = True              ! Is the ice sheet active?
+    equil_method    = "relax"           ! "none", "relax", "opt"
+    scenario        = "ctrl"            ! "ctrl" or "rcp85" 
 /
 
 &transient_lgm_to_proj
-time_init = -18e3 ! [yr] Starting time (years CE)
-time_end = 2300.0 ! [yr] Ending time (years CE)
-time_equil = 0.0 ! [yr] Equilibration time
-dtt = 5.0 ! [yr] Main loop timestep
-dt1D_out = 100.0 ! [yr] Frequency of writing 1D output files
-dt2D_out = 200.0 ! [yr] Frequency of writing 2D output files
-time_const = 1950.0 ! [yr] Year that equilibration represents
-with_ice_sheet = True ! Is the ice sheet active?
-equil_method = "none" ! "none", "relax", "opt"
-scenario = "ctrl" ! "ctrl" or "rcp85"
+    time_init       = -18e3             ! [yr] Starting time (years CE)
+    time_end        = 2300.0            ! [yr] Ending time (years CE)
+    time_equil      = 0.0               ! [yr] Equilibration time 
+    dtt             = 5.0               ! [yr] Main loop timestep 
+    dt1D_out        = 100.0             ! [yr] Frequency of writing 1D output files 
+    dt2D_out        = 200.0             ! [yr] Frequency of writing 2D output files 
+    time_const      = 1950.0            ! [yr] Year that equilibration represents
+    with_ice_sheet  = True              ! Is the ice sheet active?
+    equil_method    = "none"            ! "none", "relax", "opt"
+    scenario        = "ctrl"            ! "ctrl" or "rcp85"
 /
 
 &transient_proj
-time_init = 1990.0 ! [yr] Starting time (years CE)
-time_end = 2300.0 ! [yr] Ending time (years CE)
-time_equil = 0.0 ! [yr] Equilibration time
-dtt = 1.0 ! [yr] Main loop timestep
-dt1D_out = 1.0 ! [yr] Frequency of writing 1D output files
-dt2D_out = 1.0 ! [yr] Frequency of writing 2D output files
-time_const = 1995.0 ! [yr] Year that equilibration represents
-with_ice_sheet = True ! Is the ice sheet active?
-equil_method = "none" ! "none", "relax", "opt"
-scenario = "ctrl" ! if "ctrl" - ctrl experiment. Else, gcm projection (RCP85)
-gcm = "CESM2-WACCM_ssp585" ! ISMIP6 GCM model
+    time_init       = 1900.0            ! [yr] Starting time (years CE)
+    time_end        = 2500.0            ! [yr] Ending time (years CE)
+    time_equil      = 0.0               ! [yr] Equilibration time 
+    dtt             = 1.0               ! [yr] Main loop timestep 
+    dt1D_out        = 1.0               ! [yr] Frequency of writing 1D output files 
+    dt2D_out        = 10.0              ! [yr] Frequency of writing 2D output files 
+    time_const      = 1950.0            ! [yr] Year that equilibration represents
+    with_ice_sheet  = True              ! Is the ice sheet active?
+    equil_method    = "none"            ! "none", "relax", "opt"
+    scenario        = "ctrl"            ! "ctrl" or "rcp85" 
 /
 
 &abumip_proj
-time_init = 0.0 ! [yr] Starting time (years CE)
-time_end = 500.0 ! [yr] Ending time (years CE)
-time_equil = 0.0 ! [yr] Equilibration time
-dtt = 1.0 ! [yr] Main loop timestep
-dt1D_out = 1.0 ! [yr] Frequency of writing 1D output files
-dt2D_out = 10.0 ! [yr] Frequency of writing 2D output files
-time_const = 1950.0 ! [yr] Year that equilibration represents
-with_ice_sheet = True ! Is the ice sheet active?
-equil_method = "none" ! "none", "relax", "opt"
-scenario = "ctrl" ! "ctrl" or "rcp85"
+    time_init       = 0.0               ! [yr] Starting time (years CE)
+    time_end        = 500.0             ! [yr] Ending time (years CE)
+    time_equil      = 0.0               ! [yr] Equilibration time 
+    dtt             = 1.0               ! [yr] Main loop timestep 
+    dt1D_out        = 1.0               ! [yr] Frequency of writing 1D output files 
+    dt2D_out        = 10.0              ! [yr] Frequency of writing 2D output files 
+    time_const      = 1950.0            ! [yr] Year that equilibration represents
+    with_ice_sheet  = True              ! Is the ice sheet active?
+    equil_method    = "none"            ! "none", "relax", "opt"
+    scenario        = "ctrl"            ! "ctrl" or "rcp85" 
 /
 
 &abumip
-scenario = "abuc" ! "abuc", "abuk", "abum"
-bmb = -400.0 ! [m/yr] Shelf basal mass balance to apply in abum
+    scenario        = "abuc"            ! "abuc", "abuk", "abum"
+    bmb             = -400.0            ! [m/yr] Shelf basal mass balance to apply in abum
 /
 
 &hysteresis_proj
-time_init = 0.0 ! [yr] Starting time
-time_end = 500.0 ! [yr] Ending time
-time_equil = 0.0 ! [yr] Equilibration time
-dtt = 5.0 ! [yr] Main loop timestep
-dt1D_out = 1.0 ! [yr] Frequency of writing 1D output files
-dt2D_out = 1e3 ! [yr] Frequency of writing 2D output files
-time_const = 1950.0 ! [yr] Year that equilibration represents
-with_ice_sheet = True ! Is the ice sheet active?
-equil_method = "none" ! "none", "relax", "opt"
-scenario = "ctrl" ! "ctrl" or "rcp85"
+    time_init       = 0.0               ! [yr] Starting time
+    time_end        = 500.0             ! [yr] Ending time
+    time_equil      = 0.0               ! [yr] Equilibration time 
+    dtt             = 5.0               ! [yr] Main loop timestep 
+    dt1D_out        = 1.0               ! [yr] Frequency of writing 1D output files 
+    dt2D_out        = 1e3               ! [yr] Frequency of writing 2D output files 
+    time_const      = 1950.0            ! [yr] Year that equilibration represents
+    with_ice_sheet  = True              ! Is the ice sheet active?
+    equil_method    = "none"            ! "none", "relax", "opt"
+    scenario        = "ctrl"            ! "ctrl" or "rcp85" 
 /
 
 &hysteresis
-scenario = "ctrl" ! Scenario to run
-dt2D_small_out = 50 ! [yr] Frequency of writing small 2D output
-f_to = 0.25 ! Ratio of ocean warming to hyster forcing
-f_ta = 1.0 ! Ratio of atm warming to hyster forcing
+    scenario        = "ctrl"            ! Scenario to run
+    dt2D_small_out  = 50                ! [yr] Frequency of writing small 2D output
+    f_to            = 0.25              ! Ratio of ocean warming to hyster forcing
+    f_ta            = 1.0               ! Ratio of atm warming to hyster forcing
 /
 
 &hyster
-method = "ramp-slope" ! const, ramp-time, ramp-slope, exp, PI42, H312b, H312PID, H321PID, PID1
-with_kill = True ! Should kill signal be activated at limits of forcing?
-dt_init = 200.0 ! [yr] Initialization time window: no transient methods applied.
-dt_ramp = 300.0 ! [yr] Duration of ramp-up time window in method='ramp'.
-dt_ave = 100.0 ! [yr] Number of years for averaging to diagnose system rate of change
-df_sign = 1 ! [-1/1] Determines direction of forcing
-eps = 20.0 ! [Gt/yr] Target system rate of change (set point). Ice sheets: eg 20 Gt/a for 100yr averaging.
-df_dt_max = 1e-3 ! [f/yr] 4/1e-4 ~ 60 kyr, 4/1.333e-5 ~ 300 kyr.
-sigma = 0.0 ! [f] Noise signal
-f_min = 0.0 ! [f] Forcing value minimum
-f_max = 5.0 ! [f] Forcing value maximum
+    method          = "ramp-slope"      ! const, ramp-time, ramp-slope, exp, PI42, H312b, H312PID, H321PID, PID1
+    with_kill       = True              ! Should kill signal be activated at limits of forcing?
+    dt_init         = 200.0             ! [yr] Initialization time window: no transient methods applied.
+    dt_ramp         = 300.0             ! [yr] Duration of ramp-up time window in method='ramp'.
+    dt_ave          = 100.0             ! [yr] Number of years for averaging to diagnose system rate of change 
+    df_sign         =  1                ! [-1/1] Determines direction of forcing
+    eps             = 20.0              ! [Gt/yr] Target system rate of change (set point). Ice sheets: eg 20 Gt/a for 100yr averaging.
+    df_dt_max       = 1e-3              ! [f/yr] 4/1e-4 ~ 60 kyr, 4/1.333e-5 ~ 300 kyr.
+    sigma           = 0.0               ! [f] Noise signal 
+    f_min           =  0.0              ! [f] Forcing value minimum 
+    f_max           =  5.0              ! [f] Forcing value maximum 
 /
 
 &opt
-cf_time = 15e3 ! [yr] When should optimization of basal friction stop?
-cf_init = -1.0 ! Initial value of cf_ref everywhere (negative uses cb_tgt)
-cf_min = 0.001 ! [--] Minimum allowed cf value
-tau_c = 500.0 ! [yr] L21: Optimization relaxation timescale
-H0 = 100.0 ! [m]  L21: Optimization ice-thickness error scaling
-sigma_err = 50e3 ! [m] Smoothing radius for error to calculate correction in cf_ref
-sigma_vel = 100.0 ! [m/yr] Speed at which smoothing diminishes to zero
-fill_method = "cf_min" ! nearest, analog, target, cf_min
-rel_tau1 = 100.0 ! [yr] Relaxation timescale in time period 1
-rel_tau2 = 2000.0 ! [yr] Relaxation timescale in time period 2
-rel_time1 = 2e3 ! [yr] Time limit for time period 1
-rel_time2 = 6e3 ! [yr] Time limit for time period 2
-rel_m = 2.0 ! [--] Non-linear exponent to scale interpolation of rel_tau between time1 and time2
-opt_tf = True ! Should thermal forcing be optimized too?
-tf_time = 15e3 ! [yr] When should optimization of thermal forcing stop?
-H_grnd_lim = 500.0 ! [m] Distance from grounding line to consider in terms of thickness above flotation
-tf_sigma = 50e3 ! [m] Smoothing radius for error to calculate tf_corr
-tau_m = 100.0 ! [yr] Optimization relxation timescale
-m_temp = 10.0 ! [m yr^−1 degC^−1] Optimization scaling value
-tf_min = -3.0 ! [degC] Minimum allowed tf_corr value
-tf_max = 0.5 ! [degC] Maximum allowed tf_corr value
-tf_basins = 1, 12, 14, 15, 18 ! Basin numbers to optimize (-1 for all basins)
-cf_ref_wais = 0.01 
+    cf_time         = 15e3              ! [yr] When should optimization of basal friction stop?
+    cf_init         = -1.0              ! Initial value of cf_ref everywhere (negative uses cb_tgt)
+    cf_min          = 0.001             ! [--] Minimum allowed cf value
+    tau_c           = 500.0             ! [yr] L21: Optimization relaxation timescale 
+    H0              = 100.0             ! [m]  L21: Optimization ice-thickness error scaling 
+    
+    sigma_err       = 50e3              ! [m] Smoothing radius for error to calculate correction in cf_ref
+    sigma_vel       = 100.0             ! [m/yr] Speed at which smoothing diminishes to zero
+    fill_method     = "cf_min"          ! nearest, analog, target, cf_min
+    
+    rel_tau1        = 100.0             ! [yr] Relaxation timescale in time period 1
+    rel_tau2        = 2000.0            ! [yr] Relaxation timescale in time period 2
+    rel_time1       = 2e3               ! [yr] Time limit for time period 1
+    rel_time2       = 6e3               ! [yr] Time limit for time period 2
+    rel_m           = 2.0               ! [--] Non-linear exponent to scale interpolation of rel_tau between time1 and time2 
+
+    opt_tf          = True              ! Should thermal forcing be optimized too?
+    tf_time         = 15e3              ! [yr] When should optimization of thermal forcing stop?
+    H_grnd_lim      = 500.0             ! [m] Distance from grounding line to consider in terms of thickness above flotation
+    tf_sigma        = 50e3              ! [m] Smoothing radius for error to calculate tf_corr
+    tau_m           = 100.0             ! [yr] Optimization relxation timescale 
+    m_temp          = 10.0              ! [m yr^−1 degC^−1] Optimization scaling value
+    tf_min          = -3.0              ! [degC] Minimum allowed tf_corr value 
+    tf_max          =  0.5              ! [degC] Maximum allowed tf_corr value 
+    tf_basins       = 1, 12, 14, 15     ! Basin numbers to optimize (-1 for all basins)
+
+    cf_ref_wais     = 0.01
 /
 
 &yelmo
-domain = "Antarctica" 
-grid_name = "ANT-16KM" 
-grid_path = "ice_data/{domain}/{grid_name}/{grid_name}_REGIONS.nc" 
-experiment = "None" ! "None", "EISMINT1", "MISMIP3D"  to apply special boundary conditions
-restart = "/home/antjua01/yelmo-ucm/yelmo-v1.8/yelmox/output/spinups/spinup_nmp_quad_nl_test_false_30kyr/yelmo_restart.nc" 
-restart_z_bed = True ! Take z_bed (and z_bed_sd) from restart file
-restart_H_ice = True ! Take H_ice from restart file
-log_timestep = False 
-disable_kill = False ! Disable automatic kill if unstable
-zeta_scale = "exp" ! "linear", "exp", "tanh"
-zeta_exp = 2.0 
-nz_aa = 20 ! Vertical resolution in ice
-dt_method = 2 ! 0: no internal timestep, 1: adaptive, cfl, 2: adaptive, pc
-dt_min = 0.005 ! [a] Minimum timestep
-cfl_max = 0.5 ! Maximum value is 1.0, lower will be more stable
-cfl_diff_max = 0.12 ! Bueler et al (2007), Eq. 25
-pc_method = "AB-SAM" ! "FE-SBE", "AB-SAM", "HEUN"
-pc_controller = "PI42" ! PI42, H312b, H312PID, H321PID, PID1
-pc_use_H_pred = True ! Use predicted H_ice instead of corrected H_ice
-pc_filter_vel = True ! Use mean vel. solution of current and previous timestep
-pc_corr_vel = False ! Calculate dynamics again for corrected H_ice
-pc_n_redo = 5 ! How many times can the same iteration be repeated (when high error exists)
-pc_tol = 10.0 ! [m/a] Tolerance threshold to redo timestep
-pc_eps = 3.0 ! Predictor-corrector tolerance
+    domain          = "Antarctica"
+    grid_name       = "ANT-32KM"
+    grid_path       = "ice_data/{domain}/{grid_name}/{grid_name}_REGIONS.nc"
+    experiment      = "None"            ! "None", "EISMINT1", "MISMIP3D"  to apply special boundary conditions
+    restart         = "None"
+    restart_z_bed   = True              ! Take z_bed (and z_bed_sd) from restart file
+    restart_H_ice   = True              ! Take H_ice from restart file
+    log_timestep    = False 
+    disable_kill    = False             ! Disable automatic kill if unstable
+    zeta_scale      = "exp"             ! "linear", "exp", "tanh"
+    zeta_exp        = 2.0  
+    nz_aa           = 10                ! Vertical resolution in ice
+    dt_method       = 2                 ! 0: no internal timestep, 1: adaptive, cfl, 2: adaptive, pc
+    dt_min          = 0.01              ! [a] Minimum timestep 
+    cfl_max         = 0.5               ! Maximum value is 1.0, lower will be more stable
+    cfl_diff_max    = 0.12              ! Bueler et al (2007), Eq. 25  
+    pc_method       = "AB-SAM"          ! "FE-SBE", "AB-SAM", "HEUN"
+    pc_controller   = "PI42"            ! PI42, H312b, H312PID, H321PID, PID1
+    pc_use_H_pred   = True              ! Use predicted H_ice instead of corrected H_ice 
+    pc_filter_vel   = True              ! Use mean vel. solution of current and previous timestep
+    pc_corr_vel     = False             ! Calculate dynamics again for corrected H_ice
+    pc_n_redo       = 5                 ! How many times can the same iteration be repeated (when high error exists)
+    pc_tol          = 10.0              ! [m/a] Tolerance threshold to redo timestep
+    pc_eps          = 3.0               ! Predictor-corrector tolerance 
+    
 /
 
 &ytopo
-<<<<<<< HEAD
     solver              = "impl-lis"        ! "expl", "impl-lis"
     calv_flt_method     = "vm-l19"          ! "zero", "simple", "flux", "vm-l19", "kill"
     calv_grnd_method    = "stress-b12"      ! "zero", "stress-b12"
@@ -196,69 +203,37 @@
     kt                  = 0.0025            ! [m yr-1 Pa-1] vm-l19 calving scaling parameter (L21 use 0.0025)
     w2                  = 25                ! [-] vm-l19 calving eigenvalue weighting coefficient
     k2                  = 3e9               ! [m yr] eigen calving scaling factor (Albrecht et al, 2021 recommend 1e17 m s == 3.2e9 m yr)
-=======
-solver = "impl-upwind" ! "expl", "impl-upwind"
-calv_flt_method = "vm-l19" ! "zero", "simple", "flux", "vm-l19", "kill"
-calv_grnd_method = "stress-b12" ! "zero", "stress-b12"
-bmb_gl_method = "nmp" ! "fcmp": flotation; "fmp": full melt; "nmp": partial melt; "nmp": no melt
-fmb_method = 1 ! 0: prescribe boundary field fmb_shlf; 1: calculate proportional fmb~bmb_shlf.
-surf_gl_method = 0 ! 0: binary (max grnd/flt elevation), 1: subgrid average elevation
-margin_flt_subgrid = True ! Allow fractional ice area for floating margins
-margin2nd = False ! Apply second-order upwind approximation to gradients at the margin
-use_bmb = True ! Use basal mass balance in mass conservation equation
-topo_fixed = False ! Keep ice thickness fixed, perform other ytopo calculations
-topo_rel = 0 ! 0: No relaxation; 1: relax shelf; 2: relax shelf + gl; 3: all points, 4: gl-zone only
-topo_rel_tau = 10.0 ! [a] Time scale for relaxation
-topo_rel_field = "H_ref" ! "H_ref" or "H_ice_n"
-calv_H_lim = 200.0 ! [m] Calving limit in ice thickness (thinner ice calves)
-calv_tau = 1.0 ! [a] Characteristic calving time
-calv_thin = 30.0 ! [m/yr] Calving rate to apply to very thin ice
-H_min_grnd = 5.0 ! [m] Minimum ice thickness at grounded margin (thinner ice is ablated) - helps with stability
-H_min_flt = 5.0 ! [m] Minimum ice thickness at floating margin (thinner ice is ablated) - helps with stability
-sd_min = 100.0 ! [m] calv_grnd(z_bed_sd <  = sd_min)     = 0.0
-sd_max = 500.0 ! [m] calv_grnd(z_bed_sd >  = sd_max)     = calv_max
-calv_max = 0.0 ! [m/a] Maximum grounded calving rate from high stdev(z_bed)
-grad_lim = 0.1 ! [m/m] Maximum allowed sloped in gradient calculations (dz/dx,dH/dx)
-dist_grz = 200.0 ! [km] Radius to consider part of "grounding-line zone" (grz)
-gl_sep = 1 ! 1: Linear f_grnd_acx/acy and binary f_grnd, 2: area f_grnd, average to acx/acy
-gl_sep_nx = 15 ! [-] Number of interpolation points (nx*nx) to calculate grounded area at grounding line
-diffuse_bmb_shlf = False ! Allow bmb_shlf to permeate inland at the grounding line
-fmb_scale = 1.0 ! Scaling of fmb ~ scale*bmb, scale=10 suggested by Pollard and DeConto (2016)
-kt = 0.0025 ! [m yr-1 Pa-1] vm-l19 calving scaling parameter (L21 use 0.0025)
-w2 = 25 ! [-] vm-l19 calving eigenvalue weighting coefficient
-k2 = 3e9 ! [m yr] eigen calving scaling factor (Albrecht et al, 2021 recommend 1e17 m s == 3.2e9 m yr)
->>>>>>> fa29dd5a
 /
 
 &ydyn
-solver = "diva" ! "fixed", "sia", "ssa", "hybrid", "diva", "diva-noslip", l1l2", "l1l2-noslip"
-visc_method = 1 ! 0: constant visc=visc_const, 1: dynamic viscosity
-visc_const = 1e7 ! [Pa a] Constant value for viscosity (if visc_method=0)
-beta_method = 3 ! 0: constant beta; 1: linear (beta=cb/u0); 2: psuedo-plastic-power; 3: Regularized Coulomb
-beta_const = 1e3 ! [Pa a m−1] Constant value of basal friction coefficient to be used
-beta_q = 0.2 ! Dragging law exponent
-beta_u0 = 100.0 ! [m/a] Regularization term for regularized Coulomb law (beta_method=3)
-beta_gl_scale = 0 ! 0: beta*beta_gl_f, 1: H_grnd linear scaling, 2: Zstar scaling
-beta_gl_stag = 3 ! 0: simple staggering, 1: Upstream beta at gl, 2: downstream, 3: f_grnd_ac scaling
-beta_gl_f = 1.0 ! [-] Scaling of beta at the grounding line (for beta_gl_scale=0)
-taud_gl_method = 0 ! 0: binary, no subgrid, 1: Two-sided gradient
-H_grnd_lim = 500.0 ! [m] For beta_gl_scale=1, reduce beta linearly between H_grnd=0 and H_grnd_lim
-n_sm_beta = 0 ! [-] Standard deviation in gridpoints for Gaussian smoothing of beta (0==no smoothing)
-beta_min = 100.0 ! [Pa a m-1] Minimum value of beta allowed for grounded ice (for stability)
-eps_0 = 1e-6 ! [1/a] Regularization term for effective viscosity - minimum strain rate
-ssa_lis_opt = "-i minres -p jacobi -maxiter 100 -tol 1.0e-2 -initx_zeros false" ! See Lis library
-ssa_lat_bc = "floating" ! "all", "marine", "floating", "none", "slab"
-ssa_beta_max = 1e20 ! [Pa a m-1] Maximum value of beta for which ssa should be calculated
-ssa_vel_max = 5000.0 ! [m a-1] SSA velocity limit to avoid spurious results
-ssa_iter_max = 4 ! Number of maximum allowed iterations over ssa to converge on vel. solution
-ssa_iter_rel = 0.7 ! [--] Relaxation fraction [0:1] to stabilize ssa iterations
-ssa_iter_conv = 1e-2 ! [--] L2 relative error convergence limit to exit ssa iterations
-taud_lim = 2e5 ! [Pa] Maximum allowed driving stress
-cb_sia = 0.0 ! [m a-1 Pa-1] Bed roughness coefficient for SIA sliding
+    solver              = "diva"          ! "fixed", "sia", "ssa", "hybrid", "diva", "diva-noslip", l1l2", "l1l2-noslip"
+    visc_method         = 1               ! 0: constant visc=visc_const, 1: dynamic viscosity
+    visc_const          = 1e7             ! [Pa a] Constant value for viscosity (if visc_method=0)
+    beta_method         = 3               ! 0: constant beta; 1: linear (beta=cb/u0); 2: psuedo-plastic-power; 3: Regularized Coulomb
+    beta_const          = 1e3             ! [Pa a m−1] Constant value of basal friction coefficient to be used
+    beta_q              = 0.2             ! Dragging law exponent 
+    beta_u0             = 100.0           ! [m/a] Regularization term for regularized Coulomb law (beta_method=3)
+    beta_gl_scale       = 0               !  0: beta*beta_gl_f, 1: H_grnd linear scaling, 2: Zstar scaling 
+    beta_gl_stag        = 3               !  0: simple staggering, 1: Upstream beta at gl, 2: downstream, 3: f_grnd_ac scaling 
+    beta_gl_f           = 1.0             ! [-] Scaling of beta at the grounding line (for beta_gl_scale=0)
+    taud_gl_method      = 0               !  0: binary, no subgrid, 1: Two-sided gradient
+    H_grnd_lim          = 500.0           ! [m] For beta_gl_scale=1, reduce beta linearly between H_grnd=0 and H_grnd_lim 
+    n_sm_beta           = 0               ! [-] Standard deviation in gridpoints for Gaussian smoothing of beta (0==no smoothing)
+    beta_min            = 100.0           ! [Pa a m-1] Minimum value of beta allowed for grounded ice (for stability)
+    eps_0               = 1e-6            ! [1/a] Regularization term for effective viscosity - minimum strain rate
+    ssa_lis_opt         = "-i minres -p jacobi -maxiter 100 -tol 1.0e-2 -initx_zeros false"  ! See Lis library !-omp_num_threads 2
+    ssa_lat_bc          = "floating"      ! "all", "marine", "floating", "none", "slab"
+    ssa_beta_max        = 1e20            ! [Pa a m-1] Maximum value of beta for which ssa should be calculated 
+    ssa_vel_max         = 5000.0          ! [m a-1] SSA velocity limit to avoid spurious results 
+    ssa_iter_max        = 4               ! Number of maximum allowed iterations over ssa to converge on vel. solution
+    ssa_iter_rel        = 0.7             ! [--] Relaxation fraction [0:1] to stabilize ssa iterations
+    ssa_iter_conv       = 1e-2            ! [--] L2 relative error convergence limit to exit ssa iterations
+    taud_lim            = 2e5             ! [Pa] Maximum allowed driving stress 
+    cb_sia              = 0.0             ! [m a-1 Pa-1] Bed roughness coefficient for SIA sliding
+    
 /
 
 &ytill
-<<<<<<< HEAD
     method          =  1                ! -1: set externally; 1: calculate cb_ref online  
     scale           = "exp"             ! "none", "lin", or "exp" : scaling with elevation 
     is_angle        = False             ! cb_ref is a till strength angle?
@@ -281,319 +256,333 @@
     delta           = 0.04              ! [--] *neff_method=3* Fraction of overburden pressure for saturated till
     e0              = 0.69              ! [--] *neff_method=3* Reference void ratio at N0 
     Cc              = 0.12              ! [--] *neff_method=3* Till compressibility    
-=======
-method = -1 ! -1: set externally; 1: calculate cb_ref online
-scale = "exp" ! "none", "lin", or "exp" : scaling with elevation
-is_angle = False ! cb_ref is a till strength angle?
-n_sd = 10 ! Number of samples over z_bed_sd field
-z0 = -250.0 ! [m] Bedrock rel. to sea level, lower limit
-z1 = 250.0 ! [m] Bedrock rel. to sea level, upper limit
-cf_min = 0.001 ! [-- or deg] Minimum value of cf
-cf_ref = 0.05 ! [-- or deg] Reference/const/max value of cf
-/
-
-&yneff
-method = 2 ! -1: external N_eff, 0: neff_const, 1: overburden pressure, 2: Leguy param., 3: Till pressure
-const = 1e7 ! == rho_ice*g*(eg 1000 m ice thickness)
-p = 1.0 ! *neff_method=2* marine connectivity exponent (0: none, 1: full)
-set_water = False ! *neff_method=3* Prescribe H_w = H_w_max for temperate ice instead of using H_w field?
-N0 = 1000.0 ! [Pa] *neff_method=3* Reference effective pressure
-delta = 0.04 ! [--] *neff_method=3* Fraction of overburden pressure for saturated till
-e0 = 0.69 ! [--] *neff_method=3* Reference void ratio at N0
-Cc = 0.12 ! [--] *neff_method=3* Till compressibility
->>>>>>> fa29dd5a
 /
 
 &ymat
-flow_law = "glen" ! Only "glen" is possible right now
-rf_method = 1 ! -1: set externally; 0: rf_const everywhere; 1: standard function
-rf_const = 1e-18 ! [Pa^-3 a^-1]
-rf_use_eismint2 = False ! Only applied for rf_method=1
-rf_with_water = False ! Only applied for rf_method=1, scale rf by water content?
-n_glen = 3.0 ! Glen flow law exponent
-visc_min = 1e3 ! [Pa a] Minimum allowed viscosity
-de_max = 0.5 ! [a-1]  Maximum allowed effective strain rate
-enh_method = "shear3D" ! "simple","shear2D", "shear3D", "paleo-shear"
-enh_shear = 1.0 
-enh_stream = 1.0 
-enh_shlf = 0.7 
-enh_umin = 50.0 ! [m/yr] Minimum transition velocity to enh_stream (enh_method="paleo-shear")
-enh_umax = 500.0 ! [m/yr] Maximum transition velocity to enh_stream (enh_method="paleo-shear")
-calc_age = False ! Calculate age tracer field?
-age_iso = 0.0 
-tracer_method = "expl" ! "expl", "impl": used for age and 'paleo-shear' enh fields
-tracer_impl_kappa = 1.5 ! [m2 a-1] Artificial diffusion term for implicit tracer solving
+    flow_law                = "glen"        ! Only "glen" is possible right now
+    rf_method               = 1             ! -1: set externally; 0: rf_const everywhere; 1: standard function 
+    rf_const                = 1e-18         ! [Pa^-3 a^-1]
+    rf_use_eismint2         = False         ! Only applied for rf_method=1
+    rf_with_water           = False         ! Only applied for rf_method=1, scale rf by water content?
+    n_glen                  = 3.0           ! Glen flow law exponent
+    visc_min                = 1e3           ! [Pa a] Minimum allowed viscosity 
+    de_max                  = 0.5           ! [a-1]  Maximum allowed effective strain rate
+    enh_method              = "shear3D"     ! "simple","shear2D", "shear3D", "paleo-shear" 
+    enh_shear               = 1.0
+    enh_stream              = 1.0
+    enh_shlf                = 0.7
+    enh_umin                = 50.0          ! [m/yr] Minimum transition velocity to enh_stream (enh_method="paleo-shear")
+    enh_umax                = 500.0         ! [m/yr] Maximum transition velocity to enh_stream (enh_method="paleo-shear")
+    calc_age                = False         ! Calculate age tracer field?
+    age_iso                 = 0.0
+    tracer_method           = "expl"        ! "expl", "impl": used for age and 'paleo-shear' enh fields
+    tracer_impl_kappa       = 1.5           ! [m2 a-1] Artificial diffusion term for implicit tracer solving 
+    
 /
 
 &ytherm
-method = "temp" ! "fixed", "robin", "temp", "enth"
-dt_method = "FE" ! "FE", "AB", "SAM"
-solver_advec = "impl-upwind" ! "expl", "impl-upwind"
-gamma = 1.0 ! [K] Scalar for the pressure melting point decay function
-use_strain_sia = False ! True: calculate strain heating from SIA approx.
-n_sm_qstrn = 0 ! [-] Standard deviation in gridpoints for Gaussian smoothing of strain heating (0==no smoothing)
-n_sm_qb = 0 ! [-] Standard deviation in gridpoints for Gaussian smoothing of basal heating (0==no smoothing)
-use_const_cp = False ! Use specified constant value of heat capacity?
-const_cp = 2009.0 ! [J kg-1 K-1] Specific heat capacity
-use_const_kt = False ! Use specified constant value of heat conductivity?
-const_kt = 6.62e7 ! [J a-1 m-1 K-1] Thermal conductivity [W m-1 K-1 * sec_year] => [J a-1 m-1 K-1]
-enth_cr = 1e-3 ! [--] Conductivity ratio for temperate ice (kappa_temp     = enth_cr*kappa_cold)
-omega_max = 0.01 ! [--] Maximum allowed water content fraction
-till_rate = 1e-3 ! [m/a] Basal water till drainage rate (water equiv.)
-H_w_max = 2.0 ! [m] Maximum limit to basal water layer thickness (water equiv.)
-rock_method = "active" ! "equil" (not active bedrock) or "active"
-nzr_aa = 5 ! Number of vertical points in bedrock
-zeta_scale_rock = "exp-inv" ! "linear", "exp-inv"
-zeta_exp_rock = 2.0 
-H_rock = 2000.0 ! [m] Lithosphere thickness
-cp_rock = 1000.0 ! [J kg-1 K-1] Specific heat capacity of bedrock
-kt_rock = 6.3e7 ! [J a-1 m-1 K-1] Thermal conductivity of bedrock [W m-1 K-1 * sec_year] => [J a-1 m-1 K-1]
+    method          = "temp"            ! "fixed", "robin", "temp", "enth"
+    dt_method       = "FE"              ! "FE", "AB", "SAM"
+    solver_advec    = "impl-upwind"     ! "expl", "impl-upwind"
+    gamma           = 1.0               ! [K] Scalar for the pressure melting point decay function 
+    use_strain_sia  = False             ! True: calculate strain heating from SIA approx.
+    n_sm_qstrn      = 0                 ! [-] Standard deviation in gridpoints for Gaussian smoothing of strain heating (0==no smoothing)
+    n_sm_qb         = 0                 ! [-] Standard deviation in gridpoints for Gaussian smoothing of basal heating (0==no smoothing)
+    use_const_cp    = False             ! Use specified constant value of heat capacity?
+    const_cp        = 2009.0            ! [J kg-1 K-1] Specific heat capacity 
+    use_const_kt    = False             ! Use specified constant value of heat conductivity?
+    const_kt        = 6.62e7            ! [J a-1 m-1 K-1] Thermal conductivity [W m-1 K-1 * sec_year] => [J a-1 m-1 K-1]
+    enth_cr         = 1e-3              ! [--] Conductivity ratio for temperate ice (kappa_temp     = enth_cr*kappa_cold)
+    omega_max       = 0.01              ! [--] Maximum allowed water content fraction 
+    till_rate       = 1e-3              ! [m/a] Basal water till drainage rate (water equiv.)
+    H_w_max         = 2.0               ! [m] Maximum limit to basal water layer thickness (water equiv.)
+
+    rock_method     = "active"          ! "equil" (not active bedrock) or "active"
+    nzr_aa          = 5                 ! Number of vertical points in bedrock 
+    zeta_scale_rock = "exp-inv"         ! "linear", "exp-inv"
+    zeta_exp_rock   = 2.0  
+    H_rock          = 2000.0            ! [m] Lithosphere thickness 
+    cp_rock         = 1000.0            ! [J kg-1 K-1] Specific heat capacity of bedrock
+    kt_rock         = 6.3e7             ! [J a-1 m-1 K-1] Thermal conductivity of bedrock [W m-1 K-1 * sec_year] => [J a-1 m-1 K-1]
 /
 
 &yelmo_masks
-basins_load = True 
-basins_path = "ice_data/{domain}/{grid_name}/{grid_name}_BASINS-nasa.nc" 
-basins_nms = "basin_reese" "basin_mask" 
-regions_load = True 
-regions_path = "ice_data/{domain}/{grid_name}/{grid_name}_REGIONS.nc" 
-regions_nms = "mask" "None" 
+    basins_load     = True 
+    basins_path     = "ice_data/{domain}/{grid_name}/{grid_name}_BASINS-nasa.nc" 
+    basins_nms      = "basin_reese" "basin_mask"
+    regions_load    = True 
+    regions_path    = "ice_data/{domain}/{grid_name}/{grid_name}_REGIONS.nc"
+    regions_nms     = "mask" "None"
 /
 
 &yelmo_init_topo
-init_topo_load = True 
-init_topo_path = "ice_data/{domain}/{grid_name}/{grid_name}_TOPO-BedMachine.nc" 
-init_topo_names = "H_ice" "z_bed" "z_bed_sd" "z_srf" ! Ice thickness, bedrock elevation, bedrock noise, surface elevation
-init_topo_state = 0 ! 0: from file, 1: ice-free, 2: ice-free, rebounded
-z_bed_f_sd = 0.0 ! Scaling fraction to modify z_bed = z_bed + f_sd*z_bed_sd
-smooth_H_ice = 0.0 ! Smooth ice thickness field at loading time, with sigma=N*dx
-smooth_z_bed = 0.0 ! Smooth bedrock field at loading time, with sigma=N*dx
-/
-
-&yelmo_data
-pd_topo_load = True 
-pd_topo_path = "ice_data/{domain}/{grid_name}/{grid_name}_TOPO-BedMachine.nc" 
-pd_topo_names = "H_ice" "z_bed" "z_bed_sd" "z_srf" ! Ice thickness, bedrock elevation, bedrock noise, surface elevation
-pd_tsrf_load = True 
-pd_tsrf_path = "ice_data/{domain}/{grid_name}/{grid_name}_RACMO23-ERAINT-HYBRID_1981-2010.nc" 
-pd_tsrf_name = "T_srf" ! Surface temperature (or near-surface temperature)
-pd_tsrf_monthly = True 
-pd_smb_load = True 
-pd_smb_path = "ice_data/{domain}/{grid_name}/{grid_name}_RACMO23-ERA-INTERIM_monthly_1981-2010.nc" 
-pd_smb_name = "smb" ! Surface mass balance
-pd_smb_monthly = True 
-pd_vel_load = True 
-pd_vel_path = "ice_data/{domain}/{grid_name}/{grid_name}_VEL-R11-2.nc" 
-pd_vel_names = "ux_srf" "uy_srf" ! Surface velocity
-pd_age_load = False 
-pd_age_path = "input/{domain}/{grid_name}/{grid_name}_STRAT-M15.nc" 
-pd_age_names = "age_iso" "depth_iso" ! ages of isochrones; depth of isochrones
-/
+    init_topo_load    = True 
+    init_topo_path    = "ice_data/{domain}/{grid_name}/{grid_name}_TOPO-BedMachine.nc"
+    init_topo_names   = "H_ice" "z_bed" "z_bed_sd" "z_srf"      ! Ice thickness, bedrock elevation, bedrock noise, surface elevation
+    init_topo_state   = 0                                       ! 0: from file, 1: ice-free, 2: ice-free, rebounded 
+    z_bed_f_sd        = 0.0                                     ! Scaling fraction to modify z_bed = z_bed + f_sd*z_bed_sd
+    smooth_H_ice      = 0.0                                     ! Smooth ice thickness field at loading time, with sigma=N*dx
+    smooth_z_bed      = 0.0                                     ! Smooth bedrock field at loading time, with sigma=N*dx
+    
+/
+
+&yelmo_data 
+    pd_topo_load      = True 
+    pd_topo_path      = "ice_data/{domain}/{grid_name}/{grid_name}_TOPO-BedMachine.nc"
+    pd_topo_names     = "H_ice" "z_bed" "z_bed_sd" "z_srf"  ! Ice thickness, bedrock elevation, bedrock noise, surface elevation
+    pd_tsrf_load      = True 
+    pd_tsrf_path      = "ice_data/{domain}/{grid_name}/{grid_name}_RACMO23-ERAINT-HYBRID_1981-2010.nc"
+    pd_tsrf_name      = "T_srf"                      ! Surface temperature (or near-surface temperature)
+    pd_tsrf_monthly   = True
+    pd_smb_load       = True 
+    pd_smb_path       = "ice_data/{domain}/{grid_name}/{grid_name}_RACMO23-ERA-INTERIM_monthly_1981-2010.nc"
+    pd_smb_name       = "smb"                        ! Surface mass balance 
+    pd_smb_monthly    = True 
+    pd_vel_load       = True 
+    pd_vel_path       = "ice_data/{domain}/{grid_name}/{grid_name}_VEL-R11-2.nc"
+    pd_vel_names      = "ux_srf" "uy_srf"            ! Surface velocity 
+    pd_age_load       = False 
+    pd_age_path       = "input/{domain}/{grid_name}/{grid_name}_STRAT-M15.nc"
+    pd_age_names      = "age_iso" "depth_iso"        ! ages of isochrones; depth of isochrones 
+
+/
+
+! ===== EXTERNAL LIBRARIES =====
 
 &sealevel
-method = 0 ! 0: use z_sl_const, 1: read time series from sl_path
-z_sl_const = 0.0 ! [m] Sea-level relative to present day
-sl_path = "input/sl_deglaciation.dat" ! Input time series filename
-sl_name = "none" ! Variable name in netcdf file, if relevant
-/
+    method              = 1                             ! 0: use z_sl_const, 1: read time series from sl_path
+    z_sl_const          = 0.0                           ! [m] Sea-level relative to present day
+    sl_path             = "input/sl_deglaciation.dat"   ! Input time series filename
+    sl_name             = "none"                        ! Variable name in netcdf file, if relevant
+/
+
 
 &snap
-atm_type = "anom" 
-ocn_type = "anom" 
-fname_at = "input/epica_deglaciation.dat" 
-fname_ao = "input/epica_deglaciation.dat" 
-fname_ap = "input/epica_deglaciation.dat" 
-fname_as = "input/salinity_index_deglaciation.dat" 
-fname_bt = "input/ones.dat" 
-fname_bo = "input/ones.dat" 
-fname_bp = "input/ones.dat" 
-fname_bs = "input/ones.dat" 
-lapse = 0.0080 0.0065 ! lapse_ann, lapse_sum
-dTa_const = 2.0 
-dTo_const = -2.5 
-dSo_const = 3.0 
-f_to = 0.25 
-f_p = 0.05 
-f_stdev = 0.0 
+    atm_type           = "snap_1ind"
+    ocn_type           = "anom"
+    fname_at           = "input/epica_deglaciation.dat"
+    fname_ao           = "input/epica_deglaciation.dat"
+    fname_ap           = "input/epica_deglaciation.dat"
+    fname_as           = "input/salinity_index_deglaciation.dat"
+    fname_bt           = "input/ones.dat"
+    fname_bo           = "input/ones.dat"
+    fname_bp           = "input/ones.dat"
+    fname_bs           = "input/ones.dat"
+    lapse              = 0.0080 0.0065    ! lapse_ann, lapse_sum 
+    dTa_const          = 2.0  
+    dTo_const          = -2.5
+    dSo_const          =  3.0
+    f_to               = 0.25 
+    f_p                = 0.05
+    f_stdev            = 0.0  
 /
 
 &snap_hybrid
-hybrid_path = "ice_data/Greenland/paleo300ka_hybrid_aicc2012.nc" 
-f_eem = 1.0 
-f_glac = 1.0 
-f_hol = 1.0 
-f_seas = 1.0 
-f_to = 0.2 
+    hybrid_path        = "ice_data/Greenland/paleo300ka_hybrid_aicc2012.nc"
+    f_eem              = 1.0 
+    f_glac             = 1.0 
+    f_hol              = 1.0 
+    f_seas             = 1.0 
+    f_to               = 0.2
 /
 
 &snap_clim0
-clim_path = "ice_data/{domain}/{grid_name}/{grid_name}_RACMO23-ERAINT-HYBRID_1981-2010.nc" 
-clim_names = "zs" "T_srf" "pr" "" ! Default (if monthly = True) : "zs" "T_srf" "pr" ""
-clim_monthly = True ! If True and no snowfall (sf) then the third variable is precip and the fourth one irrelevant
-clim_time = 0 
-clim_stdev_path = "None" 
-clim_stdev_name = "pr" 
-ocn_path = "ice_data/{domain}/{grid_name}/{grid_name}_OCEAN_ISMIP6_J20.nc" 
-ocn_names = "z" "mask_ocn" "to" "so" 
-ocn_monthly = False 
-ocn_time = 0 
+    clim_path       = "ice_data/{domain}/{grid_name}/{grid_name}_RACMO23-ERAINT-HYBRID_1981-2010.nc"
+    clim_names      = "zs" "T_srf" "pr" ""                                                   ! Default (if monthly = True) : "zs" "T_srf" "pr" ""
+    clim_monthly    = True                                                                   ! If True and no snowfall (sf) then the third variable is precip and the fourth one irrelevant
+    clim_time       = 0
+    clim_stdev_path = "None"
+    clim_stdev_name = "pr" 
+    !ocn_path        = "ice_data/{domain}/{grid_name}/ERA-INT-ORAS4/{grid_name}_ERA-INT-ORAS4_1981-2010.nc"
+    ocn_path        = "ice_data/{domain}/{grid_name}/{grid_name}_OCEAN_S14.nc"
+    ocn_names       = "depth" "mask_ocn" "to" "so"
+    ocn_monthly     = False
+    ocn_time        = 0
 /
 
 &snap_clim1
-clim_path = "ice_data/{domain}/{grid_name}/PMIP3_sig50km/{grid_name}_PMIP3-piControl-mean.nc" 
-clim_names = "z_srf" "t2m_ann" "t2m_djf" "pr_ann" 
-clim_monthly = False 
-clim_time = 0 
-clim_stdev_path = "None" 
-clim_stdev_name = "pr" 
-ocn_path = "ice_data/{domain}/{grid_name}/Montoya2008_sig100km/{grid_name}_present_ocean.nc" 
-ocn_names = "depth" "mask_ocn" "to" 
-ocn_monthly = False 
-ocn_time = 0 
+    clim_path       = "ice_data/{domain}/{grid_name}/PMIP3_sig50km/{grid_name}_PMIP3-piControl-mean.nc"
+    clim_names      = "z_srf" "t2m_ann" "t2m_djf" "pr_ann"
+    clim_monthly    = False
+    clim_time       = 0
+    clim_stdev_path = "None"
+    clim_stdev_name = "pr" 
+    ocn_path        = "ice_data/{domain}/{grid_name}/Montoya2008_sig100km/{grid_name}_present_ocean.nc"
+    ocn_names       = "depth" "mask_ocn" "to"
+    ocn_monthly     = False
+    ocn_time        = 0
 /
 
 &snap_clim2
-clim_path = "ice_data/{domain}/{grid_name}/PMIP3_sig50km/{grid_name}_PMIP3-lgm-mean.nc" 
-clim_names = "z_srf" "t2m_ann" "t2m_djf" "pr_ann" 
-clim_monthly = False 
-clim_time = -21000 
-clim_stdev_path = "ice_data/{domain}/{grid_name}/PMIP3_sig50km/{grid_name}_PMIP3-lgm-stdev.nc" 
-clim_stdev_name = "pr_ann" 
-ocn_path = "ice_data/{domain}/{grid_name}/Montoya2008_sig100km/{grid_name}_lgm_1p7weak_ocean.nc" 
-ocn_names = "depth" "mask_ocn" "to" 
-ocn_monthly = False 
-ocn_time = -21000 
+    clim_path       = "ice_data/{domain}/{grid_name}/PMIP3_sig50km/{grid_name}_PMIP3-lgm-mean.nc"
+    clim_names      = "z_srf" "t2m_ann" "t2m_djf" "pr_ann"
+    clim_monthly    = False
+    clim_time       = -21000
+    clim_stdev_path = "ice_data/{domain}/{grid_name}/PMIP3_sig50km/{grid_name}_PMIP3-lgm-stdev.nc"
+    clim_stdev_name = "pr_ann" 
+    ocn_path        = "ice_data/{domain}/{grid_name}/Montoya2008_sig100km/{grid_name}_lgm_1p7weak_ocean.nc"
+    ocn_names       = "depth" "mask_ocn" "to"
+    ocn_monthly     = False
+    ocn_time        = -21000
 /
 
 &snap_clim3
-clim_path = "ice_data/{domain}/{grid_name}/Montoya2008_sig250km/{grid_name}_lgm_1p7strong.nc" 
-clim_names = "zs" "t2m_ann" "t2m_sum" "pr_ann" 
-clim_monthly = False 
-clim_time = -21000 
-clim_stdev_path = "None" 
-clim_stdev_name = "pr" 
-ocn_path = "ice_data/{domain}/{grid_name}/Montoya2008_sig100km/{grid_name}_lgm_1p7strong_ocean.nc" 
-ocn_names = "depth" "mask_ocn" "to" 
-ocn_monthly = False 
-ocn_time = -21000 
+    clim_path       = "ice_data/{domain}/{grid_name}/Montoya2008_sig250km/{grid_name}_lgm_1p7strong.nc"
+    clim_names      = "zs" "t2m_ann" "t2m_sum" "pr_ann"
+    clim_monthly    = False
+    clim_time       = -21000
+    clim_stdev_path = "None"
+    clim_stdev_name = "pr" 
+    ocn_path        = "ice_data/{domain}/{grid_name}/Montoya2008_sig100km/{grid_name}_lgm_1p7strong_ocean.nc"
+    ocn_names       = "depth" "mask_ocn" "to"
+    ocn_monthly     = False
+    ocn_time        = -21000
 /
 
 &smbpal
-const_insol = True 
-const_kabp = 0.0 
-insol_fldr = "input" 
-abl_method = "pdd" ! "itm" or "pdd"
-sigma_snow = 5.0 ! Standard deviation of temperature [K] over ice and snow
-sigma_melt = 5.0 ! Standard deviation of temperature [K] in ablation zone
-sigma_land = 5.0 ! Standard deviation of temperature [K] over land
-sf_a = 0.273 ! Snow fraction function (parameter a)
-sf_b = 273.6 ! Snow fraction function (parameter b)
-firn_fac = 0.0266 ! Reduction in surface temp versus melting [K/mm w.e.]
-mm_snow = 3.0 ! PDD snow melt factor [mm w.e./K-d]
-mm_ice = 8.0 ! PDD ice melt factor  [mm w.e./K-d]
+    const_insol = True
+    const_kabp  = 0.0
+    insol_fldr  = "input"
+    abl_method  = "pdd"   ! "itm" or "pdd"
+    sigma_snow  = 5.0     ! Standard deviation of temperature [K] over ice and snow
+    sigma_melt  = 5.0     ! Standard deviation of temperature [K] in ablation zone
+    sigma_land  = 5.0     ! Standard deviation of temperature [K] over land 
+    
+    sf_a        = 0.273   ! Snow fraction function (parameter a)
+    sf_b        = 273.6   ! Snow fraction function (parameter b)
+    firn_fac    = 0.0266  ! Reduction in surface temp versus melting [K/mm w.e.]
+
+    mm_snow = 3.0         ! PDD snow melt factor [mm w.e./K-d]
+    mm_ice  = 8.0         ! PDD ice melt factor  [mm w.e./K-d]
+    
 /
 
 &itm
-H_snow_max = 5.0e3 ! Maximum allowed snowpack thickness [mm w.e.]
-Pmaxfrac = 0.6 ! Refreezing factor
-trans_a = 0.46 
-trans_b = 6e-5 
-trans_c = 0.01 
-itm_c = -75.0 
-itm_t = 10.0 
-itm_b = -2.0 
-itm_lat0 = 65.0 
-alb_snow_dry = 0.8 
-alb_snow_wet = 0.65 
-alb_ice = 0.4 
-alb_land = 0.2 
-alb_forest = 0.1 
-alb_ocean = 0.1 
-H_snow_crit_desert = 10.0 
-H_snow_crit_forest = 100.0 
-melt_crit = 0.5 ! Critical melt rate to reduce snow albedo [mm/day]
+        
+    H_snow_max      =  5.0e3         ! Maximum allowed snowpack thickness [mm w.e.]
+    Pmaxfrac        =  0.6           ! Refreezing factor 
+
+    ! ## ITM 
+    trans_a         =  0.46 
+    trans_b         =  6e-5
+    trans_c         =  0.01
+    itm_c           = -75.0
+    itm_t           =  10.0
+    itm_b           =  -2.0 
+    itm_lat0        =  65.0 
+
+    ! ## Surface albedo
+    alb_snow_dry       =  0.8
+    alb_snow_wet       =  0.65
+    alb_ice            =  0.4
+    alb_land           =  0.2
+    alb_forest         =  0.1
+    alb_ocean          =  0.1
+    H_snow_crit_desert =  10.0
+    H_snow_crit_forest = 100.0
+    melt_crit          =   0.5      ! Critical melt rate to reduce snow albedo [mm/day]
+
 /
 
 &marine_shelf
-bmb_method = "quad-nl" ! "pico", "anom", "lin", "quad", "quad-nl", "*-slope"
-tf_method = 1 ! 0: tf defined externally, 1: calculate as T_shlf-t_fp_shlf, 2: use dT_shlf
-interp_depth = "shlf" ! "shlf", "bed", "const"
-interp_method = "interp" ! "mean", "layer", "interp"
-find_ocean = True ! Find which points are connected to open ocean (ie, ignore subglacial lakes)
-corr_method = "tf-ant" ! "tf": corrected tf basin, "bmb": corrected bmb basin, "tf-ant": use values in tf_corr_ant parameter section
-basin_number = 14, 15 ! 1 2 3
-basin_bmb_corr = 0.0, 0.0 ! -1.0  -1.0 -1.0 [corrected bmb m/yr; -: melting, +: accretion]
-basin_tf_corr = -0.5, -0.5 ! 1.0   2.0  3.0
-tf_correction = True 
-tf_path = "ice_data/ISMIP6/{domain}/{grid_name}/Ocean/{grid_name}_OCEAN_ISMIP6_J20.nc" 
-tf_name = "dT_nl" 
-bmb_max = 0.0 ! [m/a] Maximum allowed bmb value (eg, for no refreezing, set bmb_max=0.0)
-c_deep = -10.0 ! [m/yr] Melt rate in deep ocean, should be negative but not huge
-depth_deep = 2000.0 ! [m] Depth at which deep ocean is assumed
-depth_const = 1000.0 ! [m] Constant shelf depth for interp_depth=const
-depth_min = 1100.0 ! [m] interp_method=mean, min depth to include
-depth_max = 1500.0 ! [m] interp_method=mean, max depth to include
-lambda1 = -0.0575 ! [degC PSU−1] Liquidus slope
-lambda2 = 0.0832 ! [degC] Liquidus intercept
-lambda3 = 7.59e-4 ! [degC m−1] Liquidus pressure coefficient
-gamma_lin = 630.0 ! [m/yr] Linear heat excange velocity. Favier et al., (2019) suggest 630.
-gamma_quad = 11100.0 ! [m/yr] Quadratic heat exchange velocity. Jourdain et al. (2020) suggest 11100.
-gamma_quad_nl = 14500 ! [m/yr] Quadratic non-local heat exchange velocity. Jourdain et al. (2020) suggest 14500.
-gamma_prime = 100.0 ! [-] Scalar when '*-slope' method is used
-kappa_grz = 10.0 ! [m/yr K-1] Heat flux coefficient [kappa*dT]
-c_grz = 1.0 ! [-] bmb_ref scalar [c_grz*bmb_ref]
-f_grz_shlf = 10.0 ! [-] Ratio of grz melt to shelf melt
-grz_length = 32.0 ! [km] Length scale of assumed grounding zone
-use_obs = True ! Load obs for bmb_ref
-obs_path = "ice_data/{domain}/{grid_name}/{grid_name}_BMELT-R13.nc" 
-obs_name = "bm_eq_reese" 
-obs_scale = 1.0 ! [-] bmb_ref = obs_scale*bmb_obs
-obs_lim = 100.0 ! [m/yr] Maximum magnitude of bmb_ref
-basin_name = "none" ! "northwest" "northeast" "east"
-basin_bmb = 0.0 ! -1.0       -1.0   -1.0
+    bmb_method      = "quad-nl"     ! "pico", "anom", "lin", "quad", "quad-nl", "*-slope"
+    tf_method       = 1             ! 0: tf defined externally, 1: calculate as T_shlf-t_fp_shlf, 2: use dT_shlf
+    interp_depth    = "shlf"        ! "shlf", "bed", "const"
+    interp_method   = "interp"      ! "mean", "layer", "interp" ! Same method is used for salinity
+    find_ocean      = True          ! Find which points are connected to open ocean (ie, ignore subglacial lakes)
+    
+    corr_method     = "tf-ant"      ! "tf": corrected tf basin, "bmb": corrected bmb basin, "tf-ant": use values in tf_corr_ant parameter section
+    basin_number    = 1             ! 1 2 3
+    basin_bmb_corr  = 0.0           ! -1.0  -1.0 -1.0 [corrected bmb m/yr; -: melting, +: accretion]
+    basin_tf_corr   = 0.5           ! 1.0   2.0  3.0  
+    tf_correction   = False
+    tf_path         = "ice_data/ISMIP6/{domain}/{grid_name}/Ocean/{grid_name}_OCEAN_ISMIP6_J20.nc"
+    tf_name         = "dT_nl"
+ 
+    bmb_max         = 0.0           ! [m/a] Maximum allowed bmb value (eg, for no refreezing, set bmb_max=0.0) 
+    
+    ! Deep ocean bmb 
+    c_deep          = -10.0         ! [m/yr] Melt rate in deep ocean, should be negative but not huge
+    depth_deep      = 2000.0        ! [m] Depth at which deep ocean is assumed
+    depth_const     = 1000.0        ! [m] Constant shelf depth for interp_depth=const
+    depth_min       = 1100.0        ! [m] interp_method=mean, min depth to include
+    depth_max       = 1500.0        ! [m] interp_method=mean, max depth to include
+    
+    ! Freezing point coefficients
+    lambda1         = -0.0575       ! [degC PSU−1] Liquidus slope
+    lambda2         = 0.0832        ! [degC] Liquidus intercept 
+    lambda3         = 7.59e-4       ! [degC m−1] Liquidus pressure coefficient
+
+    ! bmb_method == [lin,quad,quad-nl] 
+    gamma_lin       = 630.0         ! [m/yr] Linear heat excange velocity. Favier et al., (2019) suggest 630.
+    gamma_quad      = 11100.0       ! [m/yr] Quadratic heat exchange velocity. Jourdain et al. (2020) suggest 11100.
+    gamma_quad_nl   = 14500.0       ! [m/yr] Quadratic non-local heat exchange velocity. Jourdain et al. (2020) suggest 14500.
+    gamma_prime     = 100.0         ! [-] Scalar when '*-slope' method is used
+
+    ! bmb_method == anom
+    kappa_grz       = 10.0          ! [m/yr K-1] Heat flux coefficient [kappa*dT]
+    c_grz           = 1.0           ! [-] bmb_ref scalar [c_grz*bmb_ref]
+    f_grz_shlf      = 10.0          ! [-] Ratio of grz melt to shelf melt
+    grz_length      = 32.0          ! [km] Length scale of assumed grounding zone
+
+    ! bmb_method == anom, bmb_ref parameters 
+    use_obs         = True          ! Load obs for bmb_ref
+    obs_path        = "ice_data/{domain}/{grid_name}/{grid_name}_BMELT-R13.nc"
+    obs_name        = "bm_eq_reese"
+    obs_scale       = 1.0           ! [-] bmb_ref = obs_scale*bmb_obs
+    obs_lim         = 100.0         ! [m/yr] Maximum magnitude of bmb_ref
+    basin_name      = "none"        !"northwest" "northeast" "east"
+    basin_bmb       = 0.0           !        -1.0       -1.0   -1.0
+    
 /
 
 &tf_corr_ant
-ronne = 0.0 ! [K] tf_corr for ronne basin (basin=1)
-ross = 0.0 ! [K] tf_corr for ross basin (basin=12)
-pine = 0.0 ! [K] tf_corr for pine island (basin=14)
-abbott = 0.0 ! [K] tf_corr for Abbott glacier (basin=15)
-/
+    ronne   = 0.0                   ! [K] tf_corr for ronne basin (basin=1)
+    ross    = 0.0                   ! [K] tf_corr for ross basin (basin=12)
+    pine    = 0.0                   ! [K] tf_corr for pine island (basin=14)
+    abbott  = 0.0                   ! [K] tf_corr for Abbott glacier (basin=15)
+/
+
 
 &pico
-n_box = 5.0 ! Maximum number of boxes in PICO.
-a_pico = -0.0572 ! Salinity coefficient of freezing equation [ºC/PSU]. Reese et al., (2018) suggest −0.0572.
-b_pico = 0.0788 ! Constant coefficient of freezing equation [ºC]. Reese et al., (2018) suggest 0.0788.
-c_pico = 7.77e-8 ! Pressure coefficient of freezing equation [ºC/Pa]. Reese et al., (2018) suggest 7.77e-8.
-alpha_pico = 7.5e-5 ! Thermal expansion coefficien [1/ºC]. Reese et al., (2018) suggest 7.5e-5.
-beta_pico = 7.7e-4 ! Salt contraction coefficient [1/PSU]. Reese et al., (2018) suggest 7.7e-4.
-rho_star = 1033.0 ! Reference density [kg/m3]. Reese et al., (2018) suggest 1033.0.
-gamma_tstar = 630.0 ! Effective turbulent temperature exchange velocity [m/yr]. Reese et al., (2018) uses 630.0 and suggest 600-1000.
-C_over = 1.0 ! Overturning strength [Sv m3/kg]. Reese et al., (2018) suggest 1.0.
+    n_box          = 5.0        ! Maximum number of boxes in PICO.  
+    a_pico         = -0.0572    ! Salinity coefficient of freezing equation [ºC/PSU]. Reese et al., (2018) suggest −0.0572.
+    b_pico         = 0.0788     ! Constant coefficient of freezing equation [ºC]. Reese et al., (2018) suggest 0.0788.
+    c_pico         = 7.77e-8    ! Pressure coefficient of freezing equation [ºC/Pa]. Reese et al., (2018) suggest 7.77e-8.
+    alpha_pico     = 7.5e-5     ! Thermal expansion coefficien [1/ºC]. Reese et al., (2018) suggest 7.5e-5.
+    beta_pico      = 7.7e-4     ! Salt contraction coefficient [1/PSU]. Reese et al., (2018) suggest 7.7e-4.
+    rho_star       = 1033.0     ! Reference density [kg/m3]. Reese et al., (2018) suggest 1033.0.
+    gamma_tstar    = 630.0      ! Effective turbulent temperature exchange velocity [m/yr]. Reese et al., (2018) uses 630.0 and suggest 600-1000.
+    C_over         = 1.0        ! Overturning strength [Sv m3/kg]. Reese et al., (2018) suggest 1.0.
+
 /
 
 &sediments
-use_obs = False 
-obs_path = "ice_data/{domain}/{grid_name}/{grid_name}_SED-L97.nc" 
-obs_name = "z_sed" 
+    use_obs   = False
+    obs_path  = "ice_data/{domain}/{grid_name}/{grid_name}_SED-L97.nc"
+    obs_name  = "z_sed"
+
 /
 
 &geothermal
-use_obs = True 
-obs_path = "ice_data/{domain}/{grid_name}/{grid_name}_GHF-S04.nc" 
-obs_name = "ghf" 
-ghf_const = 50.0 ! [mW/m^2]
-/
-
-&isostasy
-method = 2 ! 0: constant lithospheric displacement; 1: LLRA; 2: ELRA, 3: EGIA
-dt_step = 10.0 ! [yr] Max. timestep to recalculate bedrock uplift and rate of change
-dt_lith = 50.0 ! [yr] Min. timestep to recalculate equilibrium lithospheric displacement
-He_lith = 100.0 ! [km] Effective elastic thickness lithosphere
-tau = 3000.0 ! [yr] Relaxation time
+    use_obs   = True 
+    obs_path  = "ice_data/{domain}/{grid_name}/{grid_name}_GHF-S04.nc"
+    obs_name  = "ghf"
+    ghf_const = 50.0           ! [mW/m^2]
+
+/
+
+&isostasy 
+    method          = 2                     ! 0: constant lithospheric displacement; 1: LLRA; 2: ELRA, 3: EGIA
+    dt_step         = 10.0                  ! [yr] Max. timestep to recalculate bedrock uplift and rate of change
+    dt_lith         = 50.0                  ! [yr] Min. timestep to recalculate equilibrium lithospheric displacement
+    He_lith         = 100.0                 ! [km] Effective elastic thickness lithosphere
+    tau             = 3000.0                ! [yr] Relaxation time 
+    
 /
 
 &isos_ant
-tau = 100.0 
-tau_eais = 5000.0 
-sigma = 200e3 
-/
+    tau             = 100.0 
+    tau_eais        = 5000.0 
+    sigma           = 200e3 
+/